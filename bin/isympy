--- conflicted
+++ resolved
@@ -160,19 +160,11 @@
 
 -- IPython options
 
-<<<<<<< HEAD
     Additionally, you can pass command line options directly to the IPython
     interpreter (the standard Python shell is not supported).  However, you
     need to add a '--' separator between two types of options.  To run SymPy
     without startup banner and colors, for example, in IPython 0.11 or higher,
     you can issue:
-=======
-    Additionally you can pass command line options directly to the IPython
-    interpreter (the standard Python shell is not supported).  However you
-    need to add '--' separator between two types of options.  To run SymPy
-    without startup banner and colors, for example, issue in IPython 0.11 or
-    higher:
->>>>>>> 08617edf
 
         $isympy -q -- --colors=NoColor
 
