from __future__ import print_function, division

from functools import wraps, reduce
import collections

from sympy.core import S, Symbol, Tuple, Integer, Basic, Expr, Eq, Mul, Add
from sympy.core.decorators import call_highest_priority
from sympy.core.compatibility import range, SYMPY_INTS, default_sort_key
from sympy.core.sympify import SympifyError, sympify
from sympy.functions import conjugate, adjoint
from sympy.functions.special.tensor_functions import KroneckerDelta
from sympy.matrices import ShapeError
from sympy.simplify import simplify
from sympy.utilities.misc import filldedent


def _sympifyit(arg, retval=None):
    # This version of _sympifyit sympifies MutableMatrix objects
    def deco(func):
        @wraps(func)
        def __sympifyit_wrapper(a, b):
            try:
                b = sympify(b, strict=True)
                return func(a, b)
            except SympifyError:
                return retval

        return __sympifyit_wrapper

    return deco


class MatrixExpr(Expr):
    """Superclass for Matrix Expressions

    MatrixExprs represent abstract matrices, linear transformations represented
    within a particular basis.

    Examples
    ========

    >>> from sympy import MatrixSymbol
    >>> A = MatrixSymbol('A', 3, 3)
    >>> y = MatrixSymbol('y', 3, 1)
    >>> x = (A.T*A).I * A * y

    See Also
    ========

    MatrixSymbol, MatAdd, MatMul, Transpose, Inverse
    """

    # Should not be considered iterable by the
    # sympy.core.compatibility.iterable function. Subclass that actually are
    # iterable (i.e., explicit matrices) should set this to True.
    _iterable = False

    _op_priority = 11.0

    is_Matrix = True
    is_MatrixExpr = True
    is_Identity = None
    is_Inverse = False
    is_Transpose = False
    is_ZeroMatrix = False
    is_MatAdd = False
    is_MatMul = False

    is_commutative = False
    is_number = False
    is_symbol = False

    def __new__(cls, *args, **kwargs):
        args = map(sympify, args)
        return Basic.__new__(cls, *args, **kwargs)

    # The following is adapted from the core Expr object
    def __neg__(self):
        return MatMul(S.NegativeOne, self).doit()

    def __abs__(self):
        raise NotImplementedError

    @_sympifyit('other', NotImplemented)
    @call_highest_priority('__radd__')
    def __add__(self, other):
        return MatAdd(self, other, check=True).doit()

    @_sympifyit('other', NotImplemented)
    @call_highest_priority('__add__')
    def __radd__(self, other):
        return MatAdd(other, self, check=True).doit()

    @_sympifyit('other', NotImplemented)
    @call_highest_priority('__rsub__')
    def __sub__(self, other):
        return MatAdd(self, -other, check=True).doit()

    @_sympifyit('other', NotImplemented)
    @call_highest_priority('__sub__')
    def __rsub__(self, other):
        return MatAdd(other, -self, check=True).doit()

    @_sympifyit('other', NotImplemented)
    @call_highest_priority('__rmul__')
    def __mul__(self, other):
        return MatMul(self, other).doit()

    @_sympifyit('other', NotImplemented)
    @call_highest_priority('__rmul__')
    def __matmul__(self, other):
        return MatMul(self, other).doit()

    @_sympifyit('other', NotImplemented)
    @call_highest_priority('__mul__')
    def __rmul__(self, other):
        return MatMul(other, self).doit()

    @_sympifyit('other', NotImplemented)
    @call_highest_priority('__mul__')
    def __rmatmul__(self, other):
        return MatMul(other, self).doit()

    @_sympifyit('other', NotImplemented)
    @call_highest_priority('__rpow__')
    def __pow__(self, other):
        if not self.is_square:
            raise ShapeError("Power of non-square matrix %s" % self)
        elif self.is_Identity:
            return self
        elif other is S.Zero:
            return Identity(self.rows)
        elif other is S.One:
            return self
        return MatPow(self, other).doit(deep=False)

    @_sympifyit('other', NotImplemented)
    @call_highest_priority('__pow__')
    def __rpow__(self, other):
        raise NotImplementedError("Matrix Power not defined")

    @_sympifyit('other', NotImplemented)
    @call_highest_priority('__rdiv__')
    def __div__(self, other):
        return self * other**S.NegativeOne

    @_sympifyit('other', NotImplemented)
    @call_highest_priority('__div__')
    def __rdiv__(self, other):
        raise NotImplementedError()
        #return MatMul(other, Pow(self, S.NegativeOne))

    __truediv__ = __div__
    __rtruediv__ = __rdiv__

    @property
    def rows(self):
        return self.shape[0]

    @property
    def cols(self):
        return self.shape[1]

    @property
    def is_square(self):
        return self.rows == self.cols

    def _eval_conjugate(self):
        from sympy.matrices.expressions.adjoint import Adjoint
        from sympy.matrices.expressions.transpose import Transpose
        return Adjoint(Transpose(self))

    def as_real_imag(self):
        from sympy import I
        real = (S(1)/2) * (self + self._eval_conjugate())
        im = (self - self._eval_conjugate())/(2*I)
        return (real, im)

    def _eval_inverse(self):
        from sympy.matrices.expressions.inverse import Inverse
        return Inverse(self)

    def _eval_transpose(self):
        return Transpose(self)

    def _eval_power(self, exp):
        return MatPow(self, exp)

    def _eval_simplify(self, **kwargs):
        if self.is_Atom:
            return self
        else:
            return self.__class__(*[simplify(x, **kwargs) for x in self.args])

    def _eval_adjoint(self):
        from sympy.matrices.expressions.adjoint import Adjoint
        return Adjoint(self)

    def _eval_derivative(self, x):
        return _matrix_derivative(self, x)

    def _eval_derivative_n_times(self, x, n):
        return Basic._eval_derivative_n_times(self, x, n)

    def _entry(self, i, j, **kwargs):
        raise NotImplementedError(
            "Indexing not implemented for %s" % self.__class__.__name__)

    def adjoint(self):
        return adjoint(self)

    def as_coeff_Mul(self, rational=False):
        """Efficiently extract the coefficient of a product. """
        return S.One, self

    def conjugate(self):
        return conjugate(self)

    def transpose(self):
        from sympy.matrices.expressions.transpose import transpose
        return transpose(self)

    T = property(transpose, None, None, 'Matrix transposition.')

    def inverse(self):
        return self._eval_inverse()

    inv = inverse

    @property
    def I(self):
        return self.inverse()

    def valid_index(self, i, j):
        def is_valid(idx):
            return isinstance(idx, (int, Integer, Symbol, Expr))
        return (is_valid(i) and is_valid(j) and
                (self.rows is None or
                (0 <= i) != False and (i < self.rows) != False) and
                (0 <= j) != False and (j < self.cols) != False)

    def __getitem__(self, key):
        if not isinstance(key, tuple) and isinstance(key, slice):
            from sympy.matrices.expressions.slice import MatrixSlice
            return MatrixSlice(self, key, (0, None, 1))
        if isinstance(key, tuple) and len(key) == 2:
            i, j = key
            if isinstance(i, slice) or isinstance(j, slice):
                from sympy.matrices.expressions.slice import MatrixSlice
                return MatrixSlice(self, i, j)
            i, j = sympify(i), sympify(j)
            if self.valid_index(i, j) != False:
                return self._entry(i, j)
            else:
                raise IndexError("Invalid indices (%s, %s)" % (i, j))
        elif isinstance(key, (SYMPY_INTS, Integer)):
            # row-wise decomposition of matrix
            rows, cols = self.shape
            # allow single indexing if number of columns is known
            if not isinstance(cols, Integer):
                raise IndexError(filldedent('''
                    Single indexing is only supported when the number
                    of columns is known.'''))
            key = sympify(key)
            i = key // cols
            j = key % cols
            if self.valid_index(i, j) != False:
                return self._entry(i, j)
            else:
                raise IndexError("Invalid index %s" % key)
        elif isinstance(key, (Symbol, Expr)):
                raise IndexError(filldedent('''
                    Only integers may be used when addressing the matrix
                    with a single index.'''))
        raise IndexError("Invalid index, wanted %s[i,j]" % self)

    def as_explicit(self):
        """
        Returns a dense Matrix with elements represented explicitly

        Returns an object of type ImmutableDenseMatrix.

        Examples
        ========

        >>> from sympy import Identity
        >>> I = Identity(3)
        >>> I
        I
        >>> I.as_explicit()
        Matrix([
        [1, 0, 0],
        [0, 1, 0],
        [0, 0, 1]])

        See Also
        ========
        as_mutable: returns mutable Matrix type

        """
        from sympy.matrices.immutable import ImmutableDenseMatrix
        return ImmutableDenseMatrix([[    self[i, j]
                            for j in range(self.cols)]
                            for i in range(self.rows)])

    def as_mutable(self):
        """
        Returns a dense, mutable matrix with elements represented explicitly

        Examples
        ========

        >>> from sympy import Identity
        >>> I = Identity(3)
        >>> I
        I
        >>> I.shape
        (3, 3)
        >>> I.as_mutable()
        Matrix([
        [1, 0, 0],
        [0, 1, 0],
        [0, 0, 1]])

        See Also
        ========
        as_explicit: returns ImmutableDenseMatrix
        """
        return self.as_explicit().as_mutable()

    def __array__(self):
        from numpy import empty
        a = empty(self.shape, dtype=object)
        for i in range(self.rows):
            for j in range(self.cols):
                a[i, j] = self[i, j]
        return a

    def equals(self, other):
        """
        Test elementwise equality between matrices, potentially of different
        types

        >>> from sympy import Identity, eye
        >>> Identity(3).equals(eye(3))
        True
        """
        return self.as_explicit().equals(other)

    def canonicalize(self):
        return self

    def as_coeff_mmul(self):
        return 1, MatMul(self)

    @staticmethod
    def from_index_summation(expr, first_index=None, last_index=None, dimensions=None):
        r"""
        Parse expression of matrices with explicitly summed indices into a
        matrix expression without indices, if possible.

        This transformation expressed in mathematical notation:

        `\sum_{j=0}^{N-1} A_{i,j} B_{j,k} \Longrightarrow \mathbf{A}\cdot \mathbf{B}`

        Optional parameter ``first_index``: specify which free index to use as
        the index starting the expression.

        Examples
        ========

        >>> from sympy import MatrixSymbol, MatrixExpr, Sum, Symbol
        >>> from sympy.abc import i, j, k, l, N
        >>> A = MatrixSymbol("A", N, N)
        >>> B = MatrixSymbol("B", N, N)
        >>> expr = Sum(A[i, j]*B[j, k], (j, 0, N-1))
        >>> MatrixExpr.from_index_summation(expr)
        A*B

        Transposition is detected:

        >>> expr = Sum(A[j, i]*B[j, k], (j, 0, N-1))
        >>> MatrixExpr.from_index_summation(expr)
        A.T*B

        Detect the trace:

        >>> expr = Sum(A[i, i], (i, 0, N-1))
        >>> MatrixExpr.from_index_summation(expr)
        Trace(A)

        More complicated expressions:

        >>> expr = Sum(A[i, j]*B[k, j]*A[l, k], (j, 0, N-1), (k, 0, N-1))
        >>> MatrixExpr.from_index_summation(expr)
        A*B.T*A.T
        """
        from sympy import Sum, Mul, Add, MatMul, transpose, trace
        from sympy.strategies.traverse import bottom_up

        def remove_matelement(expr, i1, i2):

            def repl_match(pos):
                def func(x):
                    if not isinstance(x, MatrixElement):
                        return False
                    if x.args[pos] != i1:
                        return False
                    if x.args[3-pos] == 0:
                        if x.args[0].shape[2-pos] == 1:
                            return True
                        else:
                            return False
                    return True
                return func

            expr = expr.replace(repl_match(1),
                lambda x: x.args[0])
            expr = expr.replace(repl_match(2),
                lambda x: transpose(x.args[0]))

            # Make sure that all Mul are transformed to MatMul and that they
            # are flattened:
            rule = bottom_up(lambda x: reduce(lambda a, b: a*b, x.args) if isinstance(x, (Mul, MatMul)) else x)
            return rule(expr)

        def recurse_expr(expr, index_ranges={}):
            if expr.is_Mul:
                nonmatargs = []
                pos_arg = []
                pos_ind = []
                dlinks = {}
                link_ind = []
                counter = 0
                args_ind = []
                for arg in expr.args:
                    retvals = recurse_expr(arg, index_ranges)
                    assert isinstance(retvals, list)
                    if isinstance(retvals, list):
                        for i in retvals:
                            args_ind.append(i)
                    else:
                        args_ind.append(retvals)
                for arg_symbol, arg_indices in args_ind:
                    if arg_indices is None:
                        nonmatargs.append(arg_symbol)
                        continue
                    if isinstance(arg_symbol, MatrixElement):
                        arg_symbol = arg_symbol.args[0]
                    pos_arg.append(arg_symbol)
                    pos_ind.append(arg_indices)
                    link_ind.append([None]*len(arg_indices))
                    for i, ind in enumerate(arg_indices):
                        if ind in dlinks:
                            other_i = dlinks[ind]
                            link_ind[counter][i] = other_i
                            link_ind[other_i[0]][other_i[1]] = (counter, i)
                        dlinks[ind] = (counter, i)
                    counter += 1
                counter2 = 0
                lines = {}
                while counter2 < len(link_ind):
                    for i, e in enumerate(link_ind):
                        if None in e:
                            line_start_index = (i, e.index(None))
                            break
                    cur_ind_pos = line_start_index
                    cur_line = []
                    index1 = pos_ind[cur_ind_pos[0]][cur_ind_pos[1]]
                    while True:
                        d, r = cur_ind_pos
                        if pos_arg[d] != 1:
                            if r % 2 == 1:
                                cur_line.append(transpose(pos_arg[d]))
                            else:
                                cur_line.append(pos_arg[d])
                        next_ind_pos = link_ind[d][1-r]
                        counter2 += 1
                        # Mark as visited, there will be no `None` anymore:
                        link_ind[d] = (-1, -1)
                        if next_ind_pos is None:
                            index2 = pos_ind[d][1-r]
                            lines[(index1, index2)] = cur_line
                            break
                        cur_ind_pos = next_ind_pos
                ret_indices = list(j for i in lines for j in i)
                lines = {k: MatMul.fromiter(v) if len(v) != 1 else v[0] for k, v in lines.items()}
                return [(Mul.fromiter(nonmatargs), None)] + [
                    (MatrixElement(a, i, j), (i, j)) for (i, j), a in lines.items()
                ]
            elif expr.is_Add:
                res = [recurse_expr(i) for i in expr.args]
                d = collections.defaultdict(list)
                for res_addend in res:
                    scalar = 1
                    for elem, indices in res_addend:
                        if indices is None:
                            scalar = elem
                            continue
                        indices = tuple(sorted(indices, key=default_sort_key))
                        d[indices].append(scalar*remove_matelement(elem, *indices))
                        scalar = 1
                return [(MatrixElement(Add.fromiter(v), *k), k) for k, v in d.items()]
            elif isinstance(expr, KroneckerDelta):
                i1, i2 = expr.args
                if dimensions is not None:
                    identity = Identity(dimensions[0])
                else:
                    identity = S.One
                return [(MatrixElement(identity, i1, i2), (i1, i2))]
            elif isinstance(expr, MatrixElement):
                matrix_symbol, i1, i2 = expr.args
                if i1 in index_ranges:
                    r1, r2 = index_ranges[i1]
                    if r1 != 0 or matrix_symbol.shape[0] != r2+1:
                        raise ValueError("index range mismatch: {0} vs. (0, {1})".format(
                            (r1, r2), matrix_symbol.shape[0]))
                if i2 in index_ranges:
                    r1, r2 = index_ranges[i2]
                    if r1 != 0 or matrix_symbol.shape[1] != r2+1:
                        raise ValueError("index range mismatch: {0} vs. (0, {1})".format(
                            (r1, r2), matrix_symbol.shape[1]))
                if (i1 == i2) and (i1 in index_ranges):
                    return [(trace(matrix_symbol), None)]
                return [(MatrixElement(matrix_symbol, i1, i2), (i1, i2))]
            elif isinstance(expr, Sum):
                return recurse_expr(
                    expr.args[0],
                    index_ranges={i[0]: i[1:] for i in expr.args[1:]}
                )
            else:
                return [(expr, None)]

        retvals = recurse_expr(expr)
        factors, indices = zip(*retvals)
        retexpr = Mul.fromiter(factors)
        if len(indices) == 0 or list(set(indices)) == [None]:
            return retexpr
        if first_index is None:
            for i in indices:
                if i is not None:
                    ind0 = i
                    break
            return remove_matelement(retexpr, *ind0)
        else:
            return remove_matelement(retexpr, first_index, last_index)

    def applyfunc(self, func):
        from .applyfunc import ElementwiseApplyFunction
        return ElementwiseApplyFunction(func, self)

<<<<<<< HEAD
def get_postprocessor(cls):
    def _postprocessor(expr):
        # To avoid circular imports, we can't have MatMul/MatAdd on the top level
        mat_class = {Mul: MatMul, Add: MatAdd}[cls]
        nonmatrices = []
        matrices = []
        for term in expr.args:
            if isinstance(term, MatrixExpr):
                matrices.append(term)
            else:
                nonmatrices.append(term)

        if not matrices:
            return cls._from_args(nonmatrices)

        if nonmatrices:
            if cls == Mul:
                for i in range(len(matrices)):
                    if not matrices[i].is_MatrixExpr:
                        # If one of the matrices explicit, absorb the scalar into it
                        # (doit will combine all explicit matrices into one, so it
                        # doesn't matter which)
                        matrices[i] = matrices[i].__mul__(cls._from_args(nonmatrices))
                        nonmatrices = []
                        break

            else:
                # Maintain the ability to create Add(scalar, matrix) without
                # raising an exception. That way different algorithms can
                # replace matrix expressions with non-commutative symbols to
                # manipulate them like non-commutative scalars.
                return cls._from_args(nonmatrices + [mat_class(*matrices).doit(deep=False)])

        return mat_class(cls._from_args(nonmatrices), *matrices).doit(deep=False)
    return _postprocessor

Basic._constructor_postprocessor_mapping[MatrixExpr] = {
    "Mul": [get_postprocessor(Mul)],
    "Add": [get_postprocessor(Add)],
}
=======
    def _eval_Eq(self, other):
        if not isinstance(other, MatrixExpr):
            return False
        if self.shape != other.shape:
            return False
        if (self - other).is_ZeroMatrix:
            return True
        return Eq(self, other, evaluate=False)

>>>>>>> f8e46e9e

def _matrix_derivative(expr, x):
    from sympy import Derivative
    lines = expr._eval_derivative_matrix_lines(x)

    first = lines[0].first
    second = lines[0].second
    higher = lines[0].higher

    ranks = [i.rank() for i in lines]
    assert len(set(ranks)) == 1
    rank = ranks[0]

    if rank <= 2:
        return reduce(lambda x, y: x+y, [i.matrix_form() for i in lines])
        if first != 1:
            return reduce(lambda x,y: x+y, [lr.first * lr.second.T for lr in lines])
        elif higher != 1:
            return reduce(lambda x,y: x+y, [lr.higher for lr in lines])

    return Derivative(expr, x)


class MatrixElement(Expr):
    parent = property(lambda self: self.args[0])
    i = property(lambda self: self.args[1])
    j = property(lambda self: self.args[2])
    _diff_wrt = True
    is_symbol = True
    is_commutative = True

    def __new__(cls, name, n, m):
        n, m = map(sympify, (n, m))
        from sympy import MatrixBase
        if isinstance(name, (MatrixBase,)):
            if n.is_Integer and m.is_Integer:
                return name[n, m]
        name = sympify(name)
        obj = Expr.__new__(cls, name, n, m)
        return obj

    def doit(self, **kwargs):
        deep = kwargs.get('deep', True)
        if deep:
            args = [arg.doit(**kwargs) for arg in self.args]
        else:
            args = self.args
        return args[0][args[1], args[2]]

    @property
    def indices(self):
        return self.args[1:]

    def _eval_derivative(self, v):
        from sympy import Sum, symbols, Dummy

        if not isinstance(v, MatrixElement):
            from sympy import MatrixBase
            if isinstance(self.parent, MatrixBase):
                return self.parent.diff(v)[self.i, self.j]
            return S.Zero

        M = self.args[0]

        if M == v.args[0]:
            return KroneckerDelta(self.args[1], v.args[1])*KroneckerDelta(self.args[2], v.args[2])

        if isinstance(M, Inverse):
            i, j = self.args[1:]
            i1, i2 = symbols("z1, z2", cls=Dummy)
            Y = M.args[0]
            r1, r2 = Y.shape
            return -Sum(M[i, i1]*Y[i1, i2].diff(v)*M[i2, j], (i1, 0, r1-1), (i2, 0, r2-1))

        if self.has(v.args[0]):
            return None

        return S.Zero


class MatrixSymbol(MatrixExpr):
    """Symbolic representation of a Matrix object

    Creates a SymPy Symbol to represent a Matrix. This matrix has a shape and
    can be included in Matrix Expressions

    Examples
    ========

    >>> from sympy import MatrixSymbol, Identity
    >>> A = MatrixSymbol('A', 3, 4) # A 3 by 4 Matrix
    >>> B = MatrixSymbol('B', 4, 3) # A 4 by 3 Matrix
    >>> A.shape
    (3, 4)
    >>> 2*A*B + Identity(3)
    I + 2*A*B
    """
    is_commutative = False
    is_symbol = True
    _diff_wrt = True

    def __new__(cls, name, n, m):
        n, m = sympify(n), sympify(m)
        obj = Basic.__new__(cls, name, n, m)
        return obj

    def _hashable_content(self):
        return (self.name, self.shape)

    @property
    def shape(self):
        return self.args[1:3]

    @property
    def name(self):
        return self.args[0]

    def _eval_subs(self, old, new):
        # only do substitutions in shape
        shape = Tuple(*self.shape)._subs(old, new)
        return MatrixSymbol(self.name, *shape)

    def __call__(self, *args):
        raise TypeError("%s object is not callable" % self.__class__)

    def _entry(self, i, j, **kwargs):
        return MatrixElement(self, i, j)

    @property
    def free_symbols(self):
        return set((self,))

    def doit(self, **hints):
        if hints.get('deep', True):
            return type(self)(self.name, self.args[1].doit(**hints),
                    self.args[2].doit(**hints))
        else:
            return self

    def _eval_simplify(self, **kwargs):
        return self

    def _eval_derivative_matrix_lines(self, x):
        if self != x:
            return [_LeftRightArgs(
                ZeroMatrix(x.shape[0], self.shape[0]),
                ZeroMatrix(x.shape[1], self.shape[1]),
                transposed=False,
            )]
        else:
            first=Identity(self.shape[0])
            second=Identity(self.shape[1])
            return [_LeftRightArgs(
                first=first,
                second=second,
                transposed=False,
            )]


class Identity(MatrixExpr):
    """The Matrix Identity I - multiplicative identity

    Examples
    ========

    >>> from sympy.matrices import Identity, MatrixSymbol
    >>> A = MatrixSymbol('A', 3, 5)
    >>> I = Identity(3)
    >>> I*A
    A
    """

    is_Identity = True

    def __new__(cls, n):
        return super(Identity, cls).__new__(cls, sympify(n))

    @property
    def rows(self):
        return self.args[0]

    @property
    def cols(self):
        return self.args[0]

    @property
    def shape(self):
        return (self.args[0], self.args[0])

    @property
    def is_square(self):
        return True

    def _eval_transpose(self):
        return self

    def _eval_trace(self):
        return self.rows

    def _eval_inverse(self):
        return self

    def conjugate(self):
        return self

    def _entry(self, i, j, **kwargs):
        eq = Eq(i, j)
        if eq is S.true:
            return S.One
        elif eq is S.false:
            return S.Zero
        return KroneckerDelta(i, j)

    def _eval_determinant(self):
        return S.One

class GenericIdentity(Identity):
    """
    An identity matrix without a specified shape

    This exists primarily so MatMul() with no arguments can return something
    meaningful.
    """
    def __new__(cls):
        # super(Identity, cls) instead of super(GenericIdentity, cls) because
        # Identity.__new__ doesn't have the same signature
        return super(Identity, cls).__new__(cls)

    @property
    def rows(self):
        raise TypeError("GenericIdentity does not have a specified shape")

    @property
    def cols(self):
        raise TypeError("GenericIdentity does not have a specified shape")

    @property
    def shape(self):
        raise TypeError("GenericIdentity does not have a specified shape")

    # Avoid Matrix.__eq__ which might call .shape
    def __eq__(self, other):
        return isinstance(other, GenericIdentity)

    def __ne__(self, other):
        return not (self == other)

    def __hash__(self):
        return super(GenericIdentity, self).__hash__()

class ZeroMatrix(MatrixExpr):
    """The Matrix Zero 0 - additive identity

    Examples
    ========

    >>> from sympy import MatrixSymbol, ZeroMatrix
    >>> A = MatrixSymbol('A', 3, 5)
    >>> Z = ZeroMatrix(3, 5)
    >>> A + Z
    A
    >>> Z*A.T
    0
    """
    is_ZeroMatrix = True

    def __new__(cls, m, n):
        return super(ZeroMatrix, cls).__new__(cls, m, n)

    @property
    def shape(self):
        return (self.args[0], self.args[1])

    @_sympifyit('other', NotImplemented)
    @call_highest_priority('__rpow__')
    def __pow__(self, other):
        if other != 1 and not self.is_square:
            raise ShapeError("Power of non-square matrix %s" % self)
        if other == 0:
            return Identity(self.rows)
        if other < 1:
            raise ValueError("Matrix det == 0; not invertible.")
        return self

    def _eval_transpose(self):
        return ZeroMatrix(self.cols, self.rows)

    def _eval_trace(self):
        return S.Zero

    def _eval_determinant(self):
        return S.Zero

    def conjugate(self):
        return self

    def _entry(self, i, j, **kwargs):
        return S.Zero

    def __nonzero__(self):
        return False

    __bool__ = __nonzero__

class GenericZeroMatrix(ZeroMatrix):
    """
    A zero matrix without a specified shape

    This exists primarily so MatAdd() with no arguments can return something
    meaningful.
    """
    def __new__(cls):
        # super(ZeroMatrix, cls) instead of super(GenericZeroMatrix, cls)
        # because ZeroMatrix.__new__ doesn't have the same signature
        return super(ZeroMatrix, cls).__new__(cls)

    @property
    def rows(self):
        raise TypeError("GenericZeroMatrix does not have a specified shape")

    @property
    def cols(self):
        raise TypeError("GenericZeroMatrix does not have a specified shape")

    @property
    def shape(self):
        raise TypeError("GenericZeroMatrix does not have a specified shape")

    # Avoid Matrix.__eq__ which might call .shape
    def __eq__(self, other):
        return isinstance(other, GenericZeroMatrix)

    def __ne__(self, other):
        return not (self == other)


    def __hash__(self):
        return super(GenericZeroMatrix, self).__hash__()

def matrix_symbols(expr):
    return [sym for sym in expr.free_symbols if sym.is_Matrix]


class _LeftRightArgs(object):
    r"""
    Helper class to compute matrix derivatives.

    The logic: when an expression is derived by a matrix `X_{mn}`, two lines of
    matrix multiplications are created: the one contracted to `m` (first line),
    and the one contracted to `n` (second line).

    Transposition flips the side by which new matrices are connected to the
    lines.

    The trace connects the end of the two lines.
    """

    def __init__(self, first, second, higher=S.One, transposed=False):
        self.first = first
        self.second = second
        self.higher = higher
        self.transposed = transposed

    def __repr__(self):
        return "_LeftRightArgs(first=%s[%s], second=%s[%s], higher=%s, transposed=%s)" % (
            self.first, self.first.shape if isinstance(self.first, MatrixExpr) else None,
            self.second, self.second.shape if isinstance(self.second, MatrixExpr) else None,
            self.higher,
            self.transposed,
        )

    def transpose(self):
        self.transposed = not self.transposed
        return self

    def matrix_form(self):
        if self.first != 1 and self.higher != 1:
            raise ValueError("higher dimensional array cannot be represented")
        if self.first != 1:
            return self.first*self.second.T
        else:
            return self.higher

    def rank(self):
        """
        Number of dimensions different from trivial (warning: not related to
        matrix rank).
        """
        rank = 0
        if self.first != 1:
            rank += sum([i != 1 for i in self.first.shape])
        if self.second != 1:
            rank += sum([i != 1 for i in self.second.shape])
        if self.higher != 1:
            rank += 2
        return rank

    def append_first(self, other):
        self.first *= other

    def append_second(self, other):
        self.second *= other

    def __hash__(self):
        return hash((self.first, self.second, self.transposed))

    def __eq__(self, other):
        if not isinstance(other, _LeftRightArgs):
            return False
        return (self.first == other.first) and (self.second == other.second) and (self.transposed == other.transposed)


from .matmul import MatMul
from .matadd import MatAdd
from .matpow import MatPow
from .transpose import Transpose
from .inverse import Inverse<|MERGE_RESOLUTION|>--- conflicted
+++ resolved
@@ -549,7 +549,15 @@
         from .applyfunc import ElementwiseApplyFunction
         return ElementwiseApplyFunction(func, self)
 
-<<<<<<< HEAD
+    def _eval_Eq(self, other):
+        if not isinstance(other, MatrixExpr):
+            return False
+        if self.shape != other.shape:
+            return False
+        if (self - other).is_ZeroMatrix:
+            return True
+        return Eq(self, other, evaluate=False)
+
 def get_postprocessor(cls):
     def _postprocessor(expr):
         # To avoid circular imports, we can't have MatMul/MatAdd on the top level
@@ -590,17 +598,6 @@
     "Mul": [get_postprocessor(Mul)],
     "Add": [get_postprocessor(Add)],
 }
-=======
-    def _eval_Eq(self, other):
-        if not isinstance(other, MatrixExpr):
-            return False
-        if self.shape != other.shape:
-            return False
-        if (self - other).is_ZeroMatrix:
-            return True
-        return Eq(self, other, evaluate=False)
-
->>>>>>> f8e46e9e
 
 def _matrix_derivative(expr, x):
     from sympy import Derivative
