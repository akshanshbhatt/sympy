"""Formal Power Series"""

from __future__ import print_function, division

from collections import defaultdict

from sympy import oo, zoo, nan
from sympy.core.add import Add
from sympy.core.compatibility import iterable
from sympy.core.expr import Expr
from sympy.core.function import Derivative, Function, expand
from sympy.core.mul import Mul
from sympy.core.numbers import Rational
from sympy.core.relational import Eq
from sympy.sets.sets import Interval
from sympy.core.singleton import S
from sympy.core.symbol import Wild, Dummy, symbols, Symbol
from sympy.core.sympify import sympify
from sympy.discrete.convolutions import convolution
from sympy.functions.combinatorial.factorials import binomial, factorial, rf
from sympy.functions.combinatorial.numbers import bell
from sympy.functions.elementary.integers import floor, frac, ceiling
from sympy.functions.elementary.miscellaneous import Min, Max
from sympy.functions.elementary.piecewise import Piecewise
from sympy.series.limits import Limit
from sympy.series.order import Order
from sympy.simplify.powsimp import powsimp
from sympy.series.sequences import sequence, SeqMul
from sympy.series.series_class import SeriesBase


def rational_algorithm(f, x, k, order=4, full=False):
    """Rational algorithm for computing
    formula of coefficients of Formal Power Series
    of a function.

    Applicable when f(x) or some derivative of f(x)
    is a rational function in x.

    :func:`rational_algorithm` uses :func:`apart` function for partial fraction
    decomposition. :func:`apart` by default uses 'undetermined coefficients
    method'. By setting ``full=True``, 'Bronstein's algorithm' can be used
    instead.

    Looks for derivative of a function up to 4'th order (by default).
    This can be overridden using order option.

    Returns
    =======

    formula : Expr
    ind : Expr
        Independent terms.
    order : int

    Examples
    ========

    >>> from sympy import log, atan, I
    >>> from sympy.series.formal import rational_algorithm as ra
    >>> from sympy.abc import x, k

    >>> ra(1 / (1 - x), x, k)
    (1, 0, 0)
    >>> ra(log(1 + x), x, k)
    (-(-1)**(-k)/k, 0, 1)

    >>> ra(atan(x), x, k, full=True)
    ((-I*(-I)**(-k)/2 + I*I**(-k)/2)/k, 0, 1)

    Notes
    =====

    By setting ``full=True``, range of admissible functions to be solved using
    ``rational_algorithm`` can be increased. This option should be used
    carefully as it can significantly slow down the computation as ``doit`` is
    performed on the :class:`RootSum` object returned by the ``apart`` function.
    Use ``full=False`` whenever possible.

    See Also
    ========

    sympy.polys.partfrac.apart

    References
    ==========

    .. [1] Formal Power Series - Dominik Gruntz, Wolfram Koepf
    .. [2] Power Series in Computer Algebra - Wolfram Koepf
    """
    from sympy.polys import RootSum, apart
    from sympy.integrals import integrate

    diff = f
    ds = []  # list of diff

    for i in range(order + 1):
        if i:
            diff = diff.diff(x)

        if diff.is_rational_function(x):
            coeff, sep = S.Zero, S.Zero

            terms = apart(diff, x, full=full)
            if terms.has(RootSum):
                terms = terms.doit()

            for t in Add.make_args(terms):
                num, den = t.as_numer_denom()
                if not den.has(x):
                    sep += t
                else:
                    if isinstance(den, Mul):
                        # m*(n*x - a)**j -> (n*x - a)**j
                        ind = den.as_independent(x)
                        den = ind[1]
                        num /= ind[0]

                    # (n*x - a)**j -> (x - b)
                    den, j = den.as_base_exp()
                    a, xterm = den.as_coeff_add(x)

                    # term -> m/x**n
                    if not a:
                        sep += t
                        continue

                    xc = xterm[0].coeff(x)
                    a /= -xc
                    num /= xc**j

                    ak = ((-1)**j * num *
                          binomial(j + k - 1, k).rewrite(factorial) /
                          a**(j + k))
                    coeff += ak

            # Hacky, better way?
            if coeff is S.Zero:
                return None
            if (coeff.has(x) or coeff.has(zoo) or coeff.has(oo) or
                    coeff.has(nan)):
                return None

            for j in range(i):
                coeff = (coeff / (k + j + 1))
                sep = integrate(sep, x)
                sep += (ds.pop() - sep).limit(x, 0)  # constant of integration
            return (coeff.subs(k, k - i), sep, i)

        else:
            ds.append(diff)

    return None


def rational_independent(terms, x):
    """Returns a list of all the rationally independent terms.

    Examples
    ========

    >>> from sympy import sin, cos
    >>> from sympy.series.formal import rational_independent
    >>> from sympy.abc import x

    >>> rational_independent([cos(x), sin(x)], x)
    [cos(x), sin(x)]
    >>> rational_independent([x**2, sin(x), x*sin(x), x**3], x)
    [x**3 + x**2, x*sin(x) + sin(x)]
    """
    if not terms:
        return []

    ind = terms[0:1]

    for t in terms[1:]:
        n = t.as_independent(x)[1]
        for i, term in enumerate(ind):
            d = term.as_independent(x)[1]
            q = (n / d).cancel()
            if q.is_rational_function(x):
                ind[i] += t
                break
        else:
            ind.append(t)
    return ind


def simpleDE(f, x, g, order=4):
    r"""Generates simple DE.

    DE is of the form

    .. math::
        f^k(x) + \sum\limits_{j=0}^{k-1} A_j f^j(x) = 0

    where :math:`A_j` should be rational function in x.

    Generates DE's upto order 4 (default). DE's can also have free parameters.

    By increasing order, higher order DE's can be found.

    Yields a tuple of (DE, order).
    """
    from sympy.solvers.solveset import linsolve

    a = symbols('a:%d' % (order))

    def _makeDE(k):
        eq = f.diff(x, k) + Add(*[a[i]*f.diff(x, i) for i in range(0, k)])
        DE = g(x).diff(x, k) + Add(*[a[i]*g(x).diff(x, i) for i in range(0, k)])
        return eq, DE

    found = False
    for k in range(1, order + 1):
        eq, DE = _makeDE(k)
        eq = eq.expand()
        terms = eq.as_ordered_terms()
        ind = rational_independent(terms, x)
        if found or len(ind) == k:
            sol = dict(zip(a, (i for s in linsolve(ind, a[:k]) for i in s)))
            if sol:
                found = True
                DE = DE.subs(sol)
            DE = DE.as_numer_denom()[0]
            DE = DE.factor().as_coeff_mul(Derivative)[1][0]
            yield DE.collect(Derivative(g(x))), k


def exp_re(DE, r, k):
    """Converts a DE with constant coefficients (explike) into a RE.

    Performs the substitution:

    .. math::
        f^j(x) \\to r(k + j)

    Normalises the terms so that lowest order of a term is always r(k).

    Examples
    ========

    >>> from sympy import Function, Derivative
    >>> from sympy.series.formal import exp_re
    >>> from sympy.abc import x, k
    >>> f, r = Function('f'), Function('r')

    >>> exp_re(-f(x) + Derivative(f(x)), r, k)
    -r(k) + r(k + 1)
    >>> exp_re(Derivative(f(x), x) + Derivative(f(x), (x, 2)), r, k)
    r(k) + r(k + 1)

    See Also
    ========

    sympy.series.formal.hyper_re
    """
    RE = S.Zero

    g = DE.atoms(Function).pop()

    mini = None
    for t in Add.make_args(DE):
        coeff, d = t.as_independent(g)
        if isinstance(d, Derivative):
            j = d.derivative_count
        else:
            j = 0
        if mini is None or j < mini:
            mini = j
        RE += coeff * r(k + j)
    if mini:
        RE = RE.subs(k, k - mini)
    return RE


def hyper_re(DE, r, k):
    """Converts a DE into a RE.

    Performs the substitution:

    .. math::
        x^l f^j(x) \\to (k + 1 - l)_j . a_{k + j - l}

    Normalises the terms so that lowest order of a term is always r(k).

    Examples
    ========

    >>> from sympy import Function, Derivative
    >>> from sympy.series.formal import hyper_re
    >>> from sympy.abc import x, k
    >>> f, r = Function('f'), Function('r')

    >>> hyper_re(-f(x) + Derivative(f(x)), r, k)
    (k + 1)*r(k + 1) - r(k)
    >>> hyper_re(-x*f(x) + Derivative(f(x), (x, 2)), r, k)
    (k + 2)*(k + 3)*r(k + 3) - r(k)

    See Also
    ========

    sympy.series.formal.exp_re
    """
    RE = S.Zero

    g = DE.atoms(Function).pop()
    x = g.atoms(Symbol).pop()

    mini = None
    for t in Add.make_args(DE.expand()):
        coeff, d = t.as_independent(g)
        c, v = coeff.as_independent(x)
        l = v.as_coeff_exponent(x)[1]
        if isinstance(d, Derivative):
            j = d.derivative_count
        else:
            j = 0
        RE += c * rf(k + 1 - l, j) * r(k + j - l)
        if mini is None or j - l < mini:
            mini = j - l

    RE = RE.subs(k, k - mini)

    m = Wild('m')
    return RE.collect(r(k + m))


def _transformation_a(f, x, P, Q, k, m, shift):
    f *= x**(-shift)
    P = P.subs(k, k + shift)
    Q = Q.subs(k, k + shift)
    return f, P, Q, m


def _transformation_c(f, x, P, Q, k, m, scale):
    f = f.subs(x, x**scale)
    P = P.subs(k, k / scale)
    Q = Q.subs(k, k / scale)
    m *= scale
    return f, P, Q, m


def _transformation_e(f, x, P, Q, k, m):
    f = f.diff(x)
    P = P.subs(k, k + 1) * (k + m + 1)
    Q = Q.subs(k, k + 1) * (k + 1)
    return f, P, Q, m


def _apply_shift(sol, shift):
    return [(res, cond + shift) for res, cond in sol]


def _apply_scale(sol, scale):
    return [(res, cond / scale) for res, cond in sol]


def _apply_integrate(sol, x, k):
    return [(res / ((cond + 1)*(cond.as_coeff_Add()[1].coeff(k))), cond + 1)
            for res, cond in sol]


def _compute_formula(f, x, P, Q, k, m, k_max):
    """Computes the formula for f."""
    from sympy.polys import roots

    sol = []
    for i in range(k_max + 1, k_max + m + 1):
        if (i < 0) == True:
            continue
        r = f.diff(x, i).limit(x, 0) / factorial(i)
        if r is S.Zero:
            continue

        kterm = m*k + i
        res = r

        p = P.subs(k, kterm)
        q = Q.subs(k, kterm)
        c1 = p.subs(k, 1/k).leadterm(k)[0]
        c2 = q.subs(k, 1/k).leadterm(k)[0]
        res *= (-c1 / c2)**k

        for r, mul in roots(p, k).items():
            res *= rf(-r, k)**mul
        for r, mul in roots(q, k).items():
            res /= rf(-r, k)**mul

        sol.append((res, kterm))

    return sol


def _rsolve_hypergeometric(f, x, P, Q, k, m):
    """Recursive wrapper to rsolve_hypergeometric.

    Returns a Tuple of (formula, series independent terms,
    maximum power of x in independent terms) if successful
    otherwise ``None``.

    See :func:`rsolve_hypergeometric` for details.
    """
    from sympy.polys import lcm, roots
    from sympy.integrals import integrate

    # transformation - c
    proots, qroots = roots(P, k), roots(Q, k)
    all_roots = dict(proots)
    all_roots.update(qroots)
    scale = lcm([r.as_numer_denom()[1] for r, t in all_roots.items()
                 if r.is_rational])
    f, P, Q, m = _transformation_c(f, x, P, Q, k, m, scale)

    # transformation - a
    qroots = roots(Q, k)
    if qroots:
        k_min = Min(*qroots.keys())
    else:
        k_min = S.Zero
    shift = k_min + m
    f, P, Q, m = _transformation_a(f, x, P, Q, k, m, shift)

    l = (x*f).limit(x, 0)
    if not isinstance(l, Limit) and l != 0:  # Ideally should only be l != 0
        return None

    qroots = roots(Q, k)
    if qroots:
        k_max = Max(*qroots.keys())
    else:
        k_max = S.Zero

    ind, mp = S.Zero, -oo
    for i in range(k_max + m + 1):
        r = f.diff(x, i).limit(x, 0) / factorial(i)
        if r.is_finite is False:
            old_f = f
            f, P, Q, m = _transformation_a(f, x, P, Q, k, m, i)
            f, P, Q, m = _transformation_e(f, x, P, Q, k, m)
            sol, ind, mp = _rsolve_hypergeometric(f, x, P, Q, k, m)
            sol = _apply_integrate(sol, x, k)
            sol = _apply_shift(sol, i)
            ind = integrate(ind, x)
            ind += (old_f - ind).limit(x, 0)  # constant of integration
            mp += 1
            return sol, ind, mp
        elif r:
            ind += r*x**(i + shift)
            pow_x = Rational((i + shift), scale)
            if pow_x > mp:
                mp = pow_x  # maximum power of x
    ind = ind.subs(x, x**(1/scale))

    sol = _compute_formula(f, x, P, Q, k, m, k_max)
    sol = _apply_shift(sol, shift)
    sol = _apply_scale(sol, scale)

    return sol, ind, mp


def rsolve_hypergeometric(f, x, P, Q, k, m):
    """Solves RE of hypergeometric type.

    Attempts to solve RE of the form

    Q(k)*a(k + m) - P(k)*a(k)

    Transformations that preserve Hypergeometric type:

        a. x**n*f(x): b(k + m) = R(k - n)*b(k)
        b. f(A*x): b(k + m) = A**m*R(k)*b(k)
        c. f(x**n): b(k + n*m) = R(k/n)*b(k)
        d. f(x**(1/m)): b(k + 1) = R(k*m)*b(k)
        e. f'(x): b(k + m) = ((k + m + 1)/(k + 1))*R(k + 1)*b(k)

    Some of these transformations have been used to solve the RE.

    Returns
    =======

    formula : Expr
    ind : Expr
        Independent terms.
    order : int

    Examples
    ========

    >>> from sympy import exp, ln, S
    >>> from sympy.series.formal import rsolve_hypergeometric as rh
    >>> from sympy.abc import x, k

    >>> rh(exp(x), x, -S.One, (k + 1), k, 1)
    (Piecewise((1/factorial(k), Eq(Mod(k, 1), 0)), (0, True)), 1, 1)

    >>> rh(ln(1 + x), x, k**2, k*(k + 1), k, 1)
    (Piecewise(((-1)**(k - 1)*factorial(k - 1)/RisingFactorial(2, k - 1),
     Eq(Mod(k, 1), 0)), (0, True)), x, 2)

    References
    ==========

    .. [1] Formal Power Series - Dominik Gruntz, Wolfram Koepf
    .. [2] Power Series in Computer Algebra - Wolfram Koepf
    """
    result = _rsolve_hypergeometric(f, x, P, Q, k, m)

    if result is None:
        return None

    sol_list, ind, mp = result

    sol_dict = defaultdict(lambda: S.Zero)
    for res, cond in sol_list:
        j, mk = cond.as_coeff_Add()
        c = mk.coeff(k)

        if j.is_integer is False:
            res *= x**frac(j)
            j = floor(j)

        res = res.subs(k, (k - j) / c)
        cond = Eq(k % c, j % c)
        sol_dict[cond] += res  # Group together formula for same conditions

    sol = []
    for cond, res in sol_dict.items():
        sol.append((res, cond))
    sol.append((S.Zero, True))
    sol = Piecewise(*sol)

    if mp is -oo:
        s = S.Zero
    elif mp.is_integer is False:
        s = ceiling(mp)
    else:
        s = mp + 1

    #  save all the terms of
    #  form 1/x**k in ind
    if s < 0:
        ind += sum(sequence(sol * x**k, (k, s, -1)))
        s = S.Zero

    return (sol, ind, s)


def _solve_hyper_RE(f, x, RE, g, k):
    """See docstring of :func:`rsolve_hypergeometric` for details."""
    terms = Add.make_args(RE)

    if len(terms) == 2:
        gs = list(RE.atoms(Function))
        P, Q = map(RE.coeff, gs)
        m = gs[1].args[0] - gs[0].args[0]
        if m < 0:
            P, Q = Q, P
            m = abs(m)
        return rsolve_hypergeometric(f, x, P, Q, k, m)


def _solve_explike_DE(f, x, DE, g, k):
    """Solves DE with constant coefficients."""
    from sympy.solvers import rsolve

    for t in Add.make_args(DE):
        coeff, d = t.as_independent(g)
        if coeff.free_symbols:
            return

    RE = exp_re(DE, g, k)

    init = {}
    for i in range(len(Add.make_args(RE))):
        if i:
            f = f.diff(x)
        init[g(k).subs(k, i)] = f.limit(x, 0)

    sol = rsolve(RE, g(k), init)

    if sol:
        return (sol / factorial(k), S.Zero, S.Zero)


def _solve_simple(f, x, DE, g, k):
    """Converts DE into RE and solves using :func:`rsolve`."""
    from sympy.solvers import rsolve

    RE = hyper_re(DE, g, k)

    init = {}
    for i in range(len(Add.make_args(RE))):
        if i:
            f = f.diff(x)
        init[g(k).subs(k, i)] = f.limit(x, 0) / factorial(i)

    sol = rsolve(RE, g(k), init)

    if sol:
        return (sol, S.Zero, S.Zero)


def _transform_explike_DE(DE, g, x, order, syms):
    """Converts DE with free parameters into DE with constant coefficients."""
    from sympy.solvers.solveset import linsolve

    eq = []
    highest_coeff = DE.coeff(Derivative(g(x), x, order))
    for i in range(order):
        coeff = DE.coeff(Derivative(g(x), x, i))
        coeff = (coeff / highest_coeff).expand().collect(x)
        for t in Add.make_args(coeff):
            eq.append(t)
    temp = []
    for e in eq:
        if e.has(x):
            break
        elif e.has(Symbol):
            temp.append(e)
    else:
        eq = temp
    if eq:
        sol = dict(zip(syms, (i for s in linsolve(eq, list(syms)) for i in s)))
        if sol:
            DE = DE.subs(sol)
            DE = DE.factor().as_coeff_mul(Derivative)[1][0]
            DE = DE.collect(Derivative(g(x)))
    return DE


def _transform_DE_RE(DE, g, k, order, syms):
    """Converts DE with free parameters into RE of hypergeometric type."""
    from sympy.solvers.solveset import linsolve

    RE = hyper_re(DE, g, k)

    eq = []
    for i in range(1, order):
        coeff = RE.coeff(g(k + i))
        eq.append(coeff)
    sol = dict(zip(syms, (i for s in linsolve(eq, list(syms)) for i in s)))
    if sol:
        m = Wild('m')
        RE = RE.subs(sol)
        RE = RE.factor().as_numer_denom()[0].collect(g(k + m))
        RE = RE.as_coeff_mul(g)[1][0]
        for i in range(order):  # smallest order should be g(k)
            if RE.coeff(g(k + i)) and i:
                RE = RE.subs(k, k - i)
                break
    return RE


def solve_de(f, x, DE, order, g, k):
    """Solves the DE.

    Tries to solve DE by either converting into a RE containing two terms or
    converting into a DE having constant coefficients.

    Returns
    =======

    formula : Expr
    ind : Expr
        Independent terms.
    order : int

    Examples
    ========

    >>> from sympy import Derivative as D, Function
    >>> from sympy import exp, ln
    >>> from sympy.series.formal import solve_de
    >>> from sympy.abc import x, k
    >>> f = Function('f')

    >>> solve_de(exp(x), x, D(f(x), x) - f(x), 1, f, k)
    (Piecewise((1/factorial(k), Eq(Mod(k, 1), 0)), (0, True)), 1, 1)

    >>> solve_de(ln(1 + x), x, (x + 1)*D(f(x), x, 2) + D(f(x)), 2, f, k)
    (Piecewise(((-1)**(k - 1)*factorial(k - 1)/RisingFactorial(2, k - 1),
     Eq(Mod(k, 1), 0)), (0, True)), x, 2)
    """
    sol = None
    syms = DE.free_symbols.difference({g, x})

    if syms:
        RE = _transform_DE_RE(DE, g, k, order, syms)
    else:
        RE = hyper_re(DE, g, k)
    if not RE.free_symbols.difference({k}):
        sol = _solve_hyper_RE(f, x, RE, g, k)

    if sol:
        return sol

    if syms:
        DE = _transform_explike_DE(DE, g, x, order, syms)
    if not DE.free_symbols.difference({x}):
        sol = _solve_explike_DE(f, x, DE, g, k)

    if sol:
        return sol


def hyper_algorithm(f, x, k, order=4):
    """Hypergeometric algorithm for computing Formal Power Series.

    Steps:
        * Generates DE
        * Convert the DE into RE
        * Solves the RE

    Examples
    ========

    >>> from sympy import exp, ln
    >>> from sympy.series.formal import hyper_algorithm

    >>> from sympy.abc import x, k

    >>> hyper_algorithm(exp(x), x, k)
    (Piecewise((1/factorial(k), Eq(Mod(k, 1), 0)), (0, True)), 1, 1)

    >>> hyper_algorithm(ln(1 + x), x, k)
    (Piecewise(((-1)**(k - 1)*factorial(k - 1)/RisingFactorial(2, k - 1),
     Eq(Mod(k, 1), 0)), (0, True)), x, 2)

    See Also
    ========

    sympy.series.formal.simpleDE
    sympy.series.formal.solve_de
    """
    g = Function('g')

    des = []  # list of DE's
    sol = None
    for DE, i in simpleDE(f, x, g, order):
        if DE is not None:
            sol = solve_de(f, x, DE, i, g, k)
        if sol:
            return sol
        if not DE.free_symbols.difference({x}):
            des.append(DE)

    # If nothing works
    # Try plain rsolve
    for DE in des:
        sol = _solve_simple(f, x, DE, g, k)
        if sol:
            return sol


def _compute_fps(f, x, x0, dir, hyper, order, rational, full):
    """Recursive wrapper to compute fps.

    See :func:`compute_fps` for details.
    """
    if x0 in [S.Infinity, -S.Infinity]:
        dir = S.One if x0 is S.Infinity else -S.One
        temp = f.subs(x, 1/x)
        result = _compute_fps(temp, x, 0, dir, hyper, order, rational, full)
        if result is None:
            return None
        return (result[0], result[1].subs(x, 1/x), result[2].subs(x, 1/x))
    elif x0 or dir == -S.One:
        if dir == -S.One:
            rep = -x + x0
            rep2 = -x
            rep2b = x0
        else:
            rep = x + x0
            rep2 = x
            rep2b = -x0
        temp = f.subs(x, rep)
        result = _compute_fps(temp, x, 0, S.One, hyper, order, rational, full)
        if result is None:
            return None
        return (result[0], result[1].subs(x, rep2 + rep2b),
                result[2].subs(x, rep2 + rep2b))

    if f.is_polynomial(x):
        k = Dummy('k')
        ak = sequence(Coeff(f, x, k), (k, 1, oo))
        xk = sequence(x**k, (k, 0, oo))
        ind = f.coeff(x, 0)
        return ak, xk, ind

    #  Break instances of Add
    #  this allows application of different
    #  algorithms on different terms increasing the
    #  range of admissible functions.
    if isinstance(f, Add):
        result = False
        ak = sequence(S.Zero, (0, oo))
        ind, xk = S.Zero, None
        for t in Add.make_args(f):
            res = _compute_fps(t, x, 0, S.One, hyper, order, rational, full)
            if res:
                if not result:
                    result = True
                    xk = res[1]
                if res[0].start > ak.start:
                    seq = ak
                    s, f = ak.start, res[0].start
                else:
                    seq = res[0]
                    s, f = res[0].start, ak.start
                save = Add(*[z[0]*z[1] for z in zip(seq[0:(f - s)], xk[s:f])])
                ak += res[0]
                ind += res[2] + save
            else:
                ind += t
        if result:
            return ak, xk, ind
        return None

    # The symbolic term - symb, if present, is being separated from the function
    # Otherwise symb is being set to S.One
    syms = f.free_symbols.difference({x})
    (f, symb) = expand(f).as_independent(*syms)
    if symb is S.Zero:
        symb = S.One
    symb = powsimp(symb)

    result = None

    # from here on it's x0=0 and dir=1 handling
    k = Dummy('k')
    if rational:
        result = rational_algorithm(f, x, k, order, full)

    if result is None and hyper:
        result = hyper_algorithm(f, x, k, order)

    if result is None:
        return None

    ak = sequence(result[0], (k, result[2], oo))
    xk_formula = powsimp(x**k * symb)
    xk = sequence(xk_formula, (k, 0, oo))
    ind = powsimp(result[1] * symb)

    return ak, xk, ind


def compute_fps(f, x, x0=0, dir=1, hyper=True, order=4, rational=True,
                full=False):
    """Computes the formula for Formal Power Series of a function.

    Tries to compute the formula by applying the following techniques
    (in order):

    * rational_algorithm
    * Hypergeometric algorithm

    Parameters
    ==========

    x : Symbol
    x0 : number, optional
        Point to perform series expansion about. Default is 0.
    dir : {1, -1, '+', '-'}, optional
        If dir is 1 or '+' the series is calculated from the right and
        for -1 or '-' the series is calculated from the left. For smooth
        functions this flag will not alter the results. Default is 1.
    hyper : {True, False}, optional
        Set hyper to False to skip the hypergeometric algorithm.
        By default it is set to False.
    order : int, optional
        Order of the derivative of ``f``, Default is 4.
    rational : {True, False}, optional
        Set rational to False to skip rational algorithm. By default it is set
        to True.
    full : {True, False}, optional
        Set full to True to increase the range of rational algorithm.
        See :func:`rational_algorithm` for details. By default it is set to
        False.

    Returns
    =======

    ak : sequence
        Sequence of coefficients.
    xk : sequence
        Sequence of powers of x.
    ind : Expr
        Independent terms.
    mul : Pow
        Common terms.

    See Also
    ========

    sympy.series.formal.rational_algorithm
    sympy.series.formal.hyper_algorithm
    """
    f = sympify(f)
    x = sympify(x)

    if not f.has(x):
        return None

    x0 = sympify(x0)

    if dir == '+':
        dir = S.One
    elif dir == '-':
        dir = -S.One
    elif dir not in [S.One, -S.One]:
        raise ValueError("Dir must be '+' or '-'")
    else:
        dir = sympify(dir)

    return _compute_fps(f, x, x0, dir, hyper, order, rational, full)


class Coeff(Function):
    """
    Coeff(p, x, n) represents the nth coefficient of the polynomial p in x
    """
    @classmethod
    def eval(cls, p, x, n):
        if p.is_polynomial(x) and n.is_integer:
            return p.coeff(x, n)


class FormalPowerSeries(SeriesBase):
    """Represents Formal Power Series of a function.

    No computation is performed. This class should only to be used to represent
    a series. No checks are performed.

    For computing a series use :func:`fps`.

    See Also
    ========

    sympy.series.formal.fps
    """
    def __new__(cls, *args):
        args = map(sympify, args)
        return Expr.__new__(cls, *args)

    def __init__(self, *args):
        ak = args[4][0]
        k = ak.variables[0]
        self.ak_seq = sequence(ak.formula, (k, 1, oo))
        self.fact_seq = sequence(factorial(k), (k, 1, oo))
        self.bell_coeff_seq = self.ak_seq * self.fact_seq
        self.sign_seq = sequence((-1, 1), (k, 1, oo))

    @property
    def function(self):
        return self.args[0]

    @property
    def x(self):
        return self.args[1]

    @property
    def x0(self):
        return self.args[2]

    @property
    def dir(self):
        return self.args[3]

    @property
    def ak(self):
        return self.args[4][0]

    @property
    def xk(self):
        return self.args[4][1]

    @property
    def ind(self):
        return self.args[4][2]

    @property
    def interval(self):
        return Interval(0, oo)

    @property
    def start(self):
        return self.interval.inf

    @property
    def stop(self):
        return self.interval.sup

    @property
    def length(self):
        return oo

    @property
    def infinite(self):
        """Returns an infinite representation of the series"""
        from sympy.concrete import Sum
        ak, xk = self.ak, self.xk
        k = ak.variables[0]
        inf_sum = Sum(ak.formula * xk.formula, (k, ak.start, ak.stop))

        return self.ind + inf_sum

    def _get_pow_x(self, term):
        """Returns the power of x in a term."""
        xterm, pow_x = term.as_independent(self.x)[1].as_base_exp()
        if not xterm.has(self.x):
            return S.Zero
        return pow_x

    def polynomial(self, n=6):
        """Truncated series as polynomial.

        Returns series expansion of ``f`` upto order ``O(x**n)``
        as a polynomial(without ``O`` term).
        """
        terms = []
        sym = self.free_symbols
        for i, t in enumerate(self):
            xp = self._get_pow_x(t)
            if xp.has(*sym):
                xp = xp.as_coeff_add(*sym)[0]
            if xp >= n:
                break
            elif xp.is_integer is True and i == n + 1:
                break
            elif t is not S.Zero:
                terms.append(t)

        return Add(*terms)

    def truncate(self, n=6):
        """Truncated series.

        Returns truncated series expansion of f upto
        order ``O(x**n)``.

        If n is ``None``, returns an infinite iterator.
        """
        if n is None:
            return iter(self)

        x, x0 = self.x, self.x0
        pt_xk = self.xk.coeff(n)
        if x0 is S.NegativeInfinity:
            x0 = S.Infinity

        return self.polynomial(n) + Order(pt_xk, (x, x0))

    def _eval_term(self, pt):
        try:
            pt_xk = self.xk.coeff(pt)
            pt_ak = self.ak.coeff(pt).simplify()  # Simplify the coefficients
        except IndexError:
            term = S.Zero
        else:
            term = (pt_ak * pt_xk)

        if self.ind:
            ind = S.Zero
            sym = self.free_symbols
            for t in Add.make_args(self.ind):
                pow_x = self._get_pow_x(t)
                if pow_x.has(*sym):
                    pow_x = pow_x.as_coeff_add(*sym)[0]
                if pt == 0 and pow_x < 1:
                    ind += t
                elif pow_x >= pt and pow_x < pt + 1:
                    ind += t
            term += ind

        return term.collect(self.x)

    def _eval_subs(self, old, new):
        x = self.x
        if old.has(x):
            return self

    def _eval_as_leading_term(self, x):
        for t in self:
            if t is not S.Zero:
                return t

    def _eval_derivative(self, x):
        f = self.function.diff(x)
        ind = self.ind.diff(x)

        pow_xk = self._get_pow_x(self.xk.formula)
        ak = self.ak
        k = ak.variables[0]
        if ak.formula.has(x):
            form = []
            for e, c in ak.formula.args:
                temp = S.Zero
                for t in Add.make_args(e):
                    pow_x = self._get_pow_x(t)
                    temp += t * (pow_xk + pow_x)
                form.append((temp, c))
            form = Piecewise(*form)
            ak = sequence(form.subs(k, k + 1), (k, ak.start - 1, ak.stop))
        else:
            ak = sequence((ak.formula * pow_xk).subs(k, k + 1),
                          (k, ak.start - 1, ak.stop))

        return self.func(f, self.x, self.x0, self.dir, (ak, self.xk, ind))

    def integrate(self, x=None, **kwargs):
        """Integrate Formal Power Series.

        Examples
        ========

        >>> from sympy import fps, sin, integrate
        >>> from sympy.abc import x
        >>> f = fps(sin(x))
        >>> f.integrate(x).truncate()
        -1 + x**2/2 - x**4/24 + O(x**6)
        >>> integrate(f, (x, 0, 1))
        1 - cos(1)
        """
        from sympy.integrals import integrate

        if x is None:
            x = self.x
        elif iterable(x):
            return integrate(self.function, x)

        f = integrate(self.function, x)
        ind = integrate(self.ind, x)
        ind += (f - ind).limit(x, 0)  # constant of integration

        pow_xk = self._get_pow_x(self.xk.formula)
        ak = self.ak
        k = ak.variables[0]
        if ak.formula.has(x):
            form = []
            for e, c in ak.formula.args:
                temp = S.Zero
                for t in Add.make_args(e):
                    pow_x = self._get_pow_x(t)
                    temp += t / (pow_xk + pow_x + 1)
                form.append((temp, c))
            form = Piecewise(*form)
            ak = sequence(form.subs(k, k - 1), (k, ak.start + 1, ak.stop))
        else:
            ak = sequence((ak.formula / (pow_xk + 1)).subs(k, k - 1),
                          (k, ak.start + 1, ak.stop))

        return self.func(f, self.x, self.x0, self.dir, (ak, self.xk, ind))

<<<<<<< HEAD
    def coeff_bell(self, n):
        r"""
        self.coeff_bell(n) returns a sequence of Bell polynomials of the second kind.
        Note that ``n`` should be a integer.

        The second kind of Bell polynomials (are sometimes called "partial" Bell
        polynomials or incomplete Bell polynomials) are defined as

        .. math:: B_{n,k}(x_1, x_2,\dotsc x_{n-k+1}) =
                \sum_{j_1+j_2+j_2+\dotsb=k \atop j_1+2j_2+3j_2+\dotsb=n}
                    \frac{n!}{j_1!j_2!\dotsb j_{n-k+1}!}
                    \left(\frac{x_1}{1!} \right)^{j_1}
                    \left(\frac{x_2}{2!} \right)^{j_2} \dotsb
                    \left(\frac{x_{n-k+1}}{(n-k+1)!} \right) ^{j_{n-k+1}}.

        * ``bell(n, k, (x1, x2, ...))`` gives Bell polynomials of the second kind,
          `B_{n,k}(x_1, x_2, \dotsc, x_{n-k+1})`.

        See Also
        ========

        sympy.functions.combinatorial.numbers.bell

        """

        inner_coeffs = [bell(n, j, tuple(self.bell_coeff_seq[:n-j+1])) for j in range(1, n+1)]

        k = Dummy('k')
        return sequence(tuple(inner_coeffs), (k, 1, oo))

    def compose(self, other, x=None, n=6):
        r"""
        Returns the truncated terms of the formal power series of the composed function,
        up to specified `n`.

        If `f` and `g` are two formal power series of two different functions,
        then the coefficient sequence ``ak`` of the composed formal power series `fp`
        will be as follows.

        .. math::

        \sum\limits_{k=0}^{n} b_k B_{n,k}(x_1, x_2, \dotsc, x_{n-k+1})
=======
    def product(self, other, x=None, n=6):
        """Multiplies two Formal Power Series, using discrete convolution and
        return the truncated terms upto specified order.
>>>>>>> 411757c1

        Parameters
        ==========

        n : Number, optional
            Specifies the order of the term up to which the polynomial should
            be truncated.

        Examples
        ========

<<<<<<< HEAD
        >>> from sympy import fps, sin, exp, bell
        >>> from sympy.abc import x
        >>> f1 = fps(exp(x))
        >>> f2 = fps(sin(x))

        >>> f1.compose(f2, x)
        1 + x + x**2/2 - x**4/8 - x**5/15 + O(x**6)

        >>> f1.compose(f2, x, n=8)
        1 + x + x**2/2 - x**4/8 - x**5/15 - x**6/240 + x**7/90 + O(x**8)
=======
        >>> from sympy import fps, sin, exp, convolution
        >>> from sympy.abc import x
        >>> f1 = fps(sin(x))
        >>> f2 = fps(exp(x))

        >>> f1.product(f2, x, 4)
        x + x**2 + x**3/3 + O(x**4)
>>>>>>> 411757c1

        See Also
        ========

<<<<<<< HEAD
        sympy.functions.combinatorial.numbers.bell

        References
        ==========

        .. [1] Comtet, Louis: Advanced combinatorics; the art of finite and infinite expansions. Reidel, 1974.

        """

=======
        sympy.discrete.convolutions
        """
>>>>>>> 411757c1
        if x is None:
            x = self.x
        if n is None:
            return iter(self)

        other = sympify(other)

<<<<<<< HEAD
        if not isinstance(other, FormalPowerSeries):
=======
        if  not isinstance(other, FormalPowerSeries):
>>>>>>> 411757c1
            raise ValueError("Both series should be an instance of FormalPowerSeries"
                             " class.")

        if self.dir != other.dir:
            raise ValueError("Both series should be calculated from the"
                             " same direction.")
        elif self.x0 != other.x0:
            raise ValueError("Both series should be calculated about the"
                             " same point.")
<<<<<<< HEAD
        elif self.x != other.x:
            raise ValueError("Both series should have the same symbol.")

        f, g = self.function, other.function
        if other._eval_term(0).as_coeff_mul(other.x)[0] is not S.Zero:
            raise ValueError("The formal power series of the inner function should not have any "
                "constant coefficient term.")

        terms = []
        aux_seq = self.ak * self.fact_seq

        for i in range(1, n):
            bell_seq = other.coeff_bell(i)
            seq = (aux_seq * bell_seq)
            terms.append(Add(*(seq[:i])) * self.xk.coeff(i) / self.fact_seq[i-1])

        return self.ind + Add(*terms) + Order(self.xk.coeff(n), (self.x, self.x0))

    def inverse(self, x=None, n=6):
        r"""
        Returns the truncated terms of the inverse of the formal power series,
        up to specified `n`.

        If `f` and `g` are two formal power series of two different functions,
        then the coefficient sequence ``ak`` of the composed formal power series `fp`
        will be as follows.

        .. math::

        \sum\limits_{k=0}^{n} (-1)^{k} x_0^{-k-1} B_{n,k}(x_1, x_2, \dotsc, x_{n-k+1})

        Parameters
        ==========

        n : Number, optional
            Specifies the order of the term up to which the polynomial should
            be truncated.

        Examples
        ========

        >>> from sympy import fps, exp, cos, bell
        >>> from sympy.abc import x
        >>> f1 = fps(exp(x))
        >>> f2 = fps(cos(x))

        >>> f1.inverse(x)
        1 - x + x**2/2 - x**3/6 + x**4/24 - x**5/120 + O(x**6)

        >>> f2.inverse(x, n=8)
        1 + x**2/2 + 5*x**4/24 + 61*x**6/720 + O(x**8)

        See Also
        ========

        sympy.functions.combinatorial.numbers.bell

        References
        ==========

        .. [1] Comtet, Louis: Advanced combinatorics; the art of finite and infinite expansions. Reidel, 1974.

        """

        if x is None:
            x = self.x
        if n is None:
            return iter(self)

        f = self.function
        if self._eval_term(0) is S.Zero:
            raise ValueError("Constant coefficient should exist for an inverse of a formal"
                " power series to exist.")
        inv = self._eval_term(0)

        k = Dummy('k')
        terms = []
        inv_seq = sequence(inv ** (-(k + 1)), (k, 1, oo))
        aux_seq = self.sign_seq * self.fact_seq * inv_seq

        for i in range(1, n):
            bell_seq = self.coeff_bell(i)
            seq = (aux_seq * bell_seq)
            terms.append(Add(*(seq[:i])) * self.xk.coeff(i) / self.fact_seq[i-1])

        return self.ind + Add(*terms) + Order(self.xk.coeff(n), (self.x, self.x0))
=======

        elif self.x != other.x:
            raise ValueError("Both series should have the same symbol.")

        k = self.ak.variables[0]
        coeff1 = sequence(self.ak.formula, (k, 0, oo))

        k = other.ak.variables[0]
        coeff2 = sequence(other.ak.formula, (k, 0, oo))

        conv_coeff = convolution(coeff1[:n], coeff2[:n])

        conv_seq = sequence(tuple(conv_coeff), (k, 0, oo))
        k = self.xk.variables[0]
        xk_seq = sequence(self.xk.formula, (k, 0, oo))
        terms_seq = xk_seq * conv_seq

        return Add(*(terms_seq[:n])) + Order(self.xk.coeff(n), (self.x, self.x0))
>>>>>>> 411757c1

    def __add__(self, other):
        other = sympify(other)

        if isinstance(other, FormalPowerSeries):
            if self.dir != other.dir:
                raise ValueError("Both series should be calculated from the"
                                 " same direction.")
            elif self.x0 != other.x0:
                raise ValueError("Both series should be calculated about the"
                                 " same point.")

            x, y = self.x, other.x
            f = self.function + other.function.subs(y, x)

            if self.x not in f.free_symbols:
                return f

            ak = self.ak + other.ak
            if self.ak.start > other.ak.start:
                seq = other.ak
                s, e = other.ak.start, self.ak.start
            else:
                seq = self.ak
                s, e = self.ak.start, other.ak.start
            save = Add(*[z[0]*z[1] for z in zip(seq[0:(e - s)], self.xk[s:e])])
            ind = self.ind + other.ind + save

            return self.func(f, x, self.x0, self.dir, (ak, self.xk, ind))

        elif not other.has(self.x):
            f = self.function + other
            ind = self.ind + other

            return self.func(f, self.x, self.x0, self.dir,
                             (self.ak, self.xk, ind))

        return Add(self, other)

    def __radd__(self, other):
        return self.__add__(other)

    def __neg__(self):
        return self.func(-self.function, self.x, self.x0, self.dir,
                         (-self.ak, self.xk, -self.ind))

    def __sub__(self, other):
        return self.__add__(-other)

    def __rsub__(self, other):
        return (-self).__add__(other)

    def __mul__(self, other):
        other = sympify(other)

        if other.has(self.x):
            return Mul(self, other)

        f = self.function * other
        ak = self.ak.coeff_mul(other)
        ind = self.ind * other

        return self.func(f, self.x, self.x0, self.dir, (ak, self.xk, ind))

    def __rmul__(self, other):
        return self.__mul__(other)


def fps(f, x=None, x0=0, dir=1, hyper=True, order=4, rational=True, full=False):
    """Generates Formal Power Series of f.

    Returns the formal series expansion of ``f`` around ``x = x0``
    with respect to ``x`` in the form of a ``FormalPowerSeries`` object.

    Formal Power Series is represented using an explicit formula
    computed using different algorithms.

    See :func:`compute_fps` for the more details regarding the computation
    of formula.

    Parameters
    ==========

    x : Symbol, optional
        If x is None and ``f`` is univariate, the univariate symbols will be
        supplied, otherwise an error will be raised.
    x0 : number, optional
        Point to perform series expansion about. Default is 0.
    dir : {1, -1, '+', '-'}, optional
        If dir is 1 or '+' the series is calculated from the right and
        for -1 or '-' the series is calculated from the left. For smooth
        functions this flag will not alter the results. Default is 1.
    hyper : {True, False}, optional
        Set hyper to False to skip the hypergeometric algorithm.
        By default it is set to False.
    order : int, optional
        Order of the derivative of ``f``, Default is 4.
    rational : {True, False}, optional
        Set rational to False to skip rational algorithm. By default it is set
        to True.
    full : {True, False}, optional
        Set full to True to increase the range of rational algorithm.
        See :func:`rational_algorithm` for details. By default it is set to
        False.

    Examples
    ========

    >>> from sympy import fps, O, ln, atan, sin
    >>> from sympy.abc import x, n

    Rational Functions

    >>> fps(ln(1 + x)).truncate()
    x - x**2/2 + x**3/3 - x**4/4 + x**5/5 + O(x**6)

    >>> fps(atan(x), full=True).truncate()
    x - x**3/3 + x**5/5 + O(x**6)

    Symbolic Functions

    >>> fps(x**n*sin(x**2), x).truncate(8)
    -x**(n + 6)/6 + x**(n + 2) + O(x**(n + 8))

    See Also
    ========

    sympy.series.formal.FormalPowerSeries
    sympy.series.formal.compute_fps
    """
    f = sympify(f)

    if x is None:
        free = f.free_symbols
        if len(free) == 1:
            x = free.pop()
        elif not free:
            return f
        else:
            raise NotImplementedError("multivariate formal power series")

    result = compute_fps(f, x, x0, dir, hyper, order, rational, full)

    if result is None:
        return f

    return FormalPowerSeries(f, x, x0, dir, result)<|MERGE_RESOLUTION|>--- conflicted
+++ resolved
@@ -1153,7 +1153,63 @@
 
         return self.func(f, self.x, self.x0, self.dir, (ak, self.xk, ind))
 
-<<<<<<< HEAD
+    def product(self, other, x=None, n=6):
+        """Multiplies two Formal Power Series, using discrete convolution and
+        return the truncated terms upto specified order.
+
+        Parameters
+        ==========
+
+        n : Number, optional
+            Specifies the order of the term up to which the polynomial should
+            be truncated.
+
+        Examples
+        ========
+        
+        >>> from sympy import fps, sin, exp, convolution
+        >>> from sympy.abc import x
+        >>> f1 = fps(sin(x))
+        >>> f2 = fps(exp(x))
+
+        >>> f1.product(f2, x, 4)
+        x + x**2 + x**3/3 + O(x**4)
+ 
+        See Also
+        ========
+
+        sympy.discrete.convolutions
+        """
+ 
+        if not isinstance(other, FormalPowerSeries):
+            raise ValueError("Both series should be an instance of FormalPowerSeries"
+                             " class.")
+
+        if self.dir != other.dir:
+            raise ValueError("Both series should be calculated from the"
+                             " same direction.")
+        elif self.x0 != other.x0:
+            raise ValueError("Both series should be calculated about the"
+                             " same point.")
+
+        elif self.x != other.x:
+            raise ValueError("Both series should have the same symbol.")
+
+        k = self.ak.variables[0]
+        coeff1 = sequence(self.ak.formula, (k, 0, oo))
+
+        k = other.ak.variables[0]
+        coeff2 = sequence(other.ak.formula, (k, 0, oo))
+
+        conv_coeff = convolution(coeff1[:n], coeff2[:n])
+
+        conv_seq = sequence(tuple(conv_coeff), (k, 0, oo))
+        k = self.xk.variables[0]
+        xk_seq = sequence(self.xk.formula, (k, 0, oo))
+        terms_seq = xk_seq * conv_seq
+
+        return Add(*(terms_seq[:n])) + Order(self.xk.coeff(n), (self.x, self.x0))
+
     def coeff_bell(self, n):
         r"""
         self.coeff_bell(n) returns a sequence of Bell polynomials of the second kind.
@@ -1196,11 +1252,6 @@
         .. math::
 
         \sum\limits_{k=0}^{n} b_k B_{n,k}(x_1, x_2, \dotsc, x_{n-k+1})
-=======
-    def product(self, other, x=None, n=6):
-        """Multiplies two Formal Power Series, using discrete convolution and
-        return the truncated terms upto specified order.
->>>>>>> 411757c1
 
         Parameters
         ==========
@@ -1212,7 +1263,6 @@
         Examples
         ========
 
-<<<<<<< HEAD
         >>> from sympy import fps, sin, exp, bell
         >>> from sympy.abc import x
         >>> f1 = fps(exp(x))
@@ -1223,20 +1273,10 @@
 
         >>> f1.compose(f2, x, n=8)
         1 + x + x**2/2 - x**4/8 - x**5/15 - x**6/240 + x**7/90 + O(x**8)
-=======
-        >>> from sympy import fps, sin, exp, convolution
-        >>> from sympy.abc import x
-        >>> f1 = fps(sin(x))
-        >>> f2 = fps(exp(x))
-
-        >>> f1.product(f2, x, 4)
-        x + x**2 + x**3/3 + O(x**4)
->>>>>>> 411757c1
 
         See Also
         ========
 
-<<<<<<< HEAD
         sympy.functions.combinatorial.numbers.bell
 
         References
@@ -1246,10 +1286,6 @@
 
         """
 
-=======
-        sympy.discrete.convolutions
-        """
->>>>>>> 411757c1
         if x is None:
             x = self.x
         if n is None:
@@ -1257,11 +1293,7 @@
 
         other = sympify(other)
 
-<<<<<<< HEAD
         if not isinstance(other, FormalPowerSeries):
-=======
-        if  not isinstance(other, FormalPowerSeries):
->>>>>>> 411757c1
             raise ValueError("Both series should be an instance of FormalPowerSeries"
                              " class.")
 
@@ -1271,7 +1303,7 @@
         elif self.x0 != other.x0:
             raise ValueError("Both series should be calculated about the"
                              " same point.")
-<<<<<<< HEAD
+
         elif self.x != other.x:
             raise ValueError("Both series should have the same symbol.")
 
@@ -1358,26 +1390,6 @@
             terms.append(Add(*(seq[:i])) * self.xk.coeff(i) / self.fact_seq[i-1])
 
         return self.ind + Add(*terms) + Order(self.xk.coeff(n), (self.x, self.x0))
-=======
-
-        elif self.x != other.x:
-            raise ValueError("Both series should have the same symbol.")
-
-        k = self.ak.variables[0]
-        coeff1 = sequence(self.ak.formula, (k, 0, oo))
-
-        k = other.ak.variables[0]
-        coeff2 = sequence(other.ak.formula, (k, 0, oo))
-
-        conv_coeff = convolution(coeff1[:n], coeff2[:n])
-
-        conv_seq = sequence(tuple(conv_coeff), (k, 0, oo))
-        k = self.xk.variables[0]
-        xk_seq = sequence(self.xk.formula, (k, 0, oo))
-        terms_seq = xk_seq * conv_seq
-
-        return Add(*(terms_seq[:n])) + Order(self.xk.coeff(n), (self.x, self.x0))
->>>>>>> 411757c1
 
     def __add__(self, other):
         other = sympify(other)
