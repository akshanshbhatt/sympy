--- conflicted
+++ resolved
@@ -2162,7 +2162,12 @@
     assert e3.period() == 8
 
 
-<<<<<<< HEAD
+def test_issue_25833():
+    assert limit(atan(x**2), x, oo) == pi/2
+    assert limit(atan(x**2 - 1), x, oo) == pi/2
+    assert limit(atan(log(2**x)/log(2*x)), x, oo) == pi/2
+
+
 def test_issue_25847():
     #atan
     assert atan(sin(x)/x).as_leading_term(x) == pi/4
@@ -2186,10 +2191,4 @@
 
     #acsc
     assert acsc(sin(x)/x).as_leading_term(x) == pi/2
-    raises(PoleError, lambda: acsc(exp(1/x)).as_leading_term(x))
-=======
-def test_issue_25833():
-    assert limit(atan(x**2), x, oo) == pi/2
-    assert limit(atan(x**2 - 1), x, oo) == pi/2
-    assert limit(atan(log(2**x)/log(2*x)), x, oo) == pi/2
->>>>>>> 41cd4721
+    raises(PoleError, lambda: acsc(exp(1/x)).as_leading_term(x))