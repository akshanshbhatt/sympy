import sys
from sympy.external import import_module
matchpy = import_module("matchpy")
if not matchpy:
    disabled = True
if sys.version_info[:2] < (3, 6):
    disabled = True

if matchpy:
    from matchpy import Pattern, ReplacementRule, CustomConstraint, is_match
    from sympy.integrals.rubi.utility_function import (
        sympy_op_factory, Int, Sum, Set, With, Module, Scan, MapAnd, FalseQ,
        ZeroQ, NegativeQ, NonzeroQ, FreeQ, NFreeQ, List, Log, PositiveQ,
        PositiveIntegerQ, NegativeIntegerQ, IntegerQ, IntegersQ,
        ComplexNumberQ, PureComplexNumberQ, RealNumericQ, PositiveOrZeroQ,
        NegativeOrZeroQ, FractionOrNegativeQ, NegQ, Equal, Unequal, IntPart,
        FracPart, RationalQ, ProductQ, SumQ, NonsumQ, Subst, First, Rest,
        SqrtNumberQ, SqrtNumberSumQ, LinearQ, Sqrt, ArcCosh, Coefficient,
        Denominator, Hypergeometric2F1, Not, Simplify, FractionalPart,
        IntegerPart, AppellF1, EllipticPi, EllipticE, EllipticF, ArcTan,
        ArcCot, ArcCoth, ArcTanh, ArcSin, ArcSinh, ArcCos, ArcCsc, ArcSec,
        ArcCsch, ArcSech, Sinh, Tanh, Cosh, Sech, Csch, Coth, LessEqual, Less,
        Greater, GreaterEqual, FractionQ, IntLinearcQ, Expand, IndependentQ,
        PowerQ, IntegerPowerQ, PositiveIntegerPowerQ, FractionalPowerQ, AtomQ,
        ExpQ, LogQ, Head, MemberQ, TrigQ, SinQ, CosQ, TanQ, CotQ, SecQ, CscQ,
        Sin, Cos, Tan, Cot, Sec, Csc, HyperbolicQ, SinhQ, CoshQ, TanhQ, CothQ,
        SechQ, CschQ, InverseTrigQ, SinCosQ, SinhCoshQ, LeafCount, Numerator,
        NumberQ, NumericQ, Length, ListQ, Im, Re, InverseHyperbolicQ,
        InverseFunctionQ, TrigHyperbolicFreeQ, InverseFunctionFreeQ, RealQ,
        EqQ, FractionalPowerFreeQ, ComplexFreeQ, PolynomialQ, FactorSquareFree,
        PowerOfLinearQ, Exponent, QuadraticQ, LinearPairQ, BinomialParts,
        TrinomialParts, PolyQ, EvenQ, OddQ, PerfectSquareQ, NiceSqrtAuxQ,
        NiceSqrtQ, Together, PosAux, PosQ, CoefficientList, ReplaceAll,
        ExpandLinearProduct, GCD, ContentFactor, NumericFactor,
        NonnumericFactors, MakeAssocList, GensymSubst, KernelSubst,
        ExpandExpression, Apart, SmartApart, MatchQ,
        PolynomialQuotientRemainder, FreeFactors, NonfreeFactors,
        RemoveContentAux, RemoveContent, FreeTerms, NonfreeTerms,
        ExpandAlgebraicFunction, CollectReciprocals, ExpandCleanup,
        AlgebraicFunctionQ, Coeff, LeadTerm, RemainingTerms, LeadFactor,
        RemainingFactors, LeadBase, LeadDegree, Numer, Denom, hypergeom, Expon,
        MergeMonomials, PolynomialDivide, BinomialQ, TrinomialQ,
        GeneralizedBinomialQ, GeneralizedTrinomialQ, FactorSquareFreeList,
        PerfectPowerTest, SquareFreeFactorTest, RationalFunctionQ,
        RationalFunctionFactors, NonrationalFunctionFactors, Reverse,
        RationalFunctionExponents, RationalFunctionExpand, ExpandIntegrand,
        SimplerQ, SimplerSqrtQ, SumSimplerQ, BinomialDegree, TrinomialDegree,
        CancelCommonFactors, SimplerIntegrandQ, GeneralizedBinomialDegree,
        GeneralizedBinomialParts, GeneralizedTrinomialDegree,
        GeneralizedTrinomialParts, MonomialQ, MonomialSumQ,
        MinimumMonomialExponent, MonomialExponent, LinearMatchQ,
        PowerOfLinearMatchQ, QuadraticMatchQ, CubicMatchQ, BinomialMatchQ,
        TrinomialMatchQ, GeneralizedBinomialMatchQ, GeneralizedTrinomialMatchQ,
        QuotientOfLinearsMatchQ, PolynomialTermQ, PolynomialTerms,
        NonpolynomialTerms, PseudoBinomialParts, NormalizePseudoBinomial,
        PseudoBinomialPairQ, PseudoBinomialQ, PolynomialGCD, PolyGCD,
        AlgebraicFunctionFactors, NonalgebraicFunctionFactors,
        QuotientOfLinearsP, QuotientOfLinearsParts, QuotientOfLinearsQ,
        Flatten, Sort, AbsurdNumberQ, AbsurdNumberFactors,
        NonabsurdNumberFactors, SumSimplerAuxQ, Prepend, Drop,
        CombineExponents, FactorInteger, FactorAbsurdNumber,
        SubstForInverseFunction, SubstForFractionalPower,
        SubstForFractionalPowerOfQuotientOfLinears,
        FractionalPowerOfQuotientOfLinears, SubstForFractionalPowerQ,
        SubstForFractionalPowerAuxQ, FractionalPowerOfSquareQ,
        FractionalPowerSubexpressionQ, Apply, FactorNumericGcd,
        MergeableFactorQ, MergeFactor, MergeFactors, TrigSimplifyQ,
        TrigSimplify, TrigSimplifyRecur, Order, FactorOrder, Smallest,
        OrderedQ, MinimumDegree, PositiveFactors, Sign, NonpositiveFactors,
        PolynomialInAuxQ, PolynomialInQ, ExponentInAux, ExponentIn,
        PolynomialInSubstAux, PolynomialInSubst, Distrib, DistributeDegree,
        FunctionOfPower, DivideDegreesOfFactors, MonomialFactor, FullSimplify,
        FunctionOfLinearSubst, FunctionOfLinear, NormalizeIntegrand,
        NormalizeIntegrandAux, NormalizeIntegrandFactor,
        NormalizeIntegrandFactorBase, NormalizeTogether,
        NormalizeLeadTermSigns, AbsorbMinusSign, NormalizeSumFactors,
        SignOfFactor, NormalizePowerOfLinear, SimplifyIntegrand, SimplifyTerm,
        TogetherSimplify, SmartSimplify, SubstForExpn, ExpandToSum, UnifySum,
        UnifyTerms, UnifyTerm, CalculusQ, FunctionOfInverseLinear,
        PureFunctionOfSinhQ, PureFunctionOfTanhQ, PureFunctionOfCoshQ,
        IntegerQuotientQ, OddQuotientQ, EvenQuotientQ, FindTrigFactor,
        FunctionOfSinhQ, FunctionOfCoshQ, OddHyperbolicPowerQ, FunctionOfTanhQ,
        FunctionOfTanhWeight, FunctionOfHyperbolicQ, SmartNumerator,
        SmartDenominator, SubstForAux, ActivateTrig, ExpandTrig, TrigExpand,
        SubstForTrig, SubstForHyperbolic, InertTrigFreeQ, LCM,
        SubstForFractionalPowerOfLinear, FractionalPowerOfLinear,
        InverseFunctionOfLinear, InertTrigQ, InertReciprocalQ, DeactivateTrig,
        FixInertTrigFunction, DeactivateTrigAux, PowerOfInertTrigSumQ,
        PiecewiseLinearQ, KnownTrigIntegrandQ, KnownSineIntegrandQ,
        KnownTangentIntegrandQ, KnownCotangentIntegrandQ,
        KnownSecantIntegrandQ, TryPureTanSubst, TryTanhSubst, TryPureTanhSubst,
        AbsurdNumberGCD, AbsurdNumberGCDList, ExpandTrigExpand,
        ExpandTrigReduce, ExpandTrigReduceAux, NormalizeTrig, TrigToExp,
        ExpandTrigToExp, TrigReduce, FunctionOfTrig, AlgebraicTrigFunctionQ,
        FunctionOfHyperbolic, FunctionOfQ, FunctionOfExpnQ, PureFunctionOfSinQ,
        PureFunctionOfCosQ, PureFunctionOfTanQ, PureFunctionOfCotQ,
        FunctionOfCosQ, FunctionOfSinQ, OddTrigPowerQ, FunctionOfTanQ,
        FunctionOfTanWeight, FunctionOfTrigQ, FunctionOfDensePolynomialsQ,
        FunctionOfLog, PowerVariableExpn, PowerVariableDegree,
        PowerVariableSubst, EulerIntegrandQ, FunctionOfSquareRootOfQuadratic,
        SquareRootOfQuadraticSubst, Divides, EasyDQ, ProductOfLinearPowersQ,
        Rt, NthRoot, AtomBaseQ, SumBaseQ, NegSumBaseQ, AllNegTermQ,
        SomeNegTermQ, TrigSquareQ, RtAux, TrigSquare, IntSum, IntTerm, Map2,
        ConstantFactor, SameQ, ReplacePart, CommonFactors,
        MostMainFactorPosition, FunctionOfExponentialQ, FunctionOfExponential,
        FunctionOfExponentialFunction, FunctionOfExponentialFunctionAux,
        FunctionOfExponentialTest, FunctionOfExponentialTestAux, stdev,
        rubi_test, If, IntQuadraticQ, IntBinomialQ, RectifyTangent,
        RectifyCotangent, Inequality, Condition, Simp, SimpHelp, SplitProduct,
        SplitSum, SubstFor, SubstForAux, FresnelS, FresnelC, Erfc, Erfi, Gamma,
        FunctionOfTrigOfLinearQ, ElementaryFunctionQ, Complex, UnsameQ,
        _SimpFixFactor, SimpFixFactor, _FixSimplify, FixSimplify,
        _SimplifyAntiderivativeSum, SimplifyAntiderivativeSum,
        _SimplifyAntiderivative, SimplifyAntiderivative, _TrigSimplifyAux,
        TrigSimplifyAux, Cancel, Part, PolyLog, D, Dist, Sum_doit, PolynomialQuotient, Floor,
        PolynomialRemainder, Factor, PolyLog, CosIntegral, SinIntegral, LogIntegral, SinhIntegral,
        CoshIntegral, Rule, Erf, PolyGamma, ExpIntegralEi, ExpIntegralE, LogGamma , UtilityOperator, Factorial,
        Zeta, ProductLog, DerivativeDivides, HypergeometricPFQ, IntHide, OneQ, Null, exp, log, Discriminant
    )
    from sympy.core.add import Add
    from sympy.core.mod import Mod
    from sympy.core.mul import Mul
    from sympy.core.numbers import (Float, I, Integer)
    from sympy.core.power import Pow
    from sympy.core.singleton import S
    from sympy.functions.elementary.complexes import Abs
    from sympy.functions.elementary.miscellaneous import sqrt
    from sympy.integrals.integrals import Integral
    from sympy.logic.boolalg import (And, Or)
    from sympy.simplify.simplify import simplify
    from sympy.integrals.rubi.symbol import WC
    from sympy.core.symbol import symbols, Symbol
    from sympy.functions import (sin, cos, tan, cot, csc, sec, sqrt, erf)
    from sympy.functions.elementary.hyperbolic import (acosh, asinh, atanh, acoth, acsch, asech, cosh, sinh, tanh, coth, sech, csch)
    from sympy.functions.elementary.trigonometric import (atan, acsc, asin, acot, acos, asec, atan2)
    from sympy.core.numbers import pi as Pi

<<<<<<< HEAD
from sympy.integrals.rubi.rubimain import rubi_integrate
from sympy import Integral as Integrate, exp, log
=======
from sympy.integrals.rubi.rubi import rubi_integrate
from sympy.functions.elementary.exponential import (exp, log)
from sympy.integrals.integrals import Integral as Integrate
>>>>>>> 6c853117

a, b, c, d, e, f, g, h, i, j, k, l, m, n, o, p, q, r, s, t, u, v, w, x, y, z = symbols('a b c d e f g h i j k l m n o p q r s t u v w x y z')
A, B, C, F, G, H, J, K, L, M, N, O, P, Q, R, T, U, V, W, X, Y, Z = symbols('A B C F G H J K L M N O P Q R T U V W X Y Z')

def test_error_functions():

    assert rubi_test(rubi_integrate(x**S(5)*Erf(b*x)**S(2), x), x, x**S(6)*Erf(b*x)**S(2)/S(6) - S(5)*Erf(b*x)**S(2)/(S(16)*b**S(6)) + x**S(4)*exp(-S(2)*b**S(2)*x**S(2))/(S(6)*Pi*b**S(2)) + S(7)*x**S(2)*exp(-S(2)*b**S(2)*x**S(2))/(S(12)*Pi*b**S(4)) + S(11)*exp(-S(2)*b**S(2)*x**S(2))/(S(12)*Pi*b**S(6)) + x**S(5)*Erf(b*x)*exp(-b**S(2)*x**S(2))/(S(3)*sqrt(Pi)*b) + S(5)*x**S(3)*Erf(b*x)*exp(-b**S(2)*x**S(2))/(S(6)*sqrt(Pi)*b**S(3)) + S(5)*x*Erf(b*x)*exp(-b**S(2)*x**S(2))/(S(4)*sqrt(Pi)*b**S(5)), expand=True, _diff=True, _numerical=True)
    assert rubi_test(rubi_integrate(x**S(4)*Erf(b*x)**S(2), x), x, x**S(5)*Erf(b*x)**S(2)/S(5) + x**S(3)*exp(-S(2)*b**S(2)*x**S(2))/(S(5)*Pi*b**S(2)) + S(11)*x*exp(-S(2)*b**S(2)*x**S(2))/(S(20)*Pi*b**S(4)) + S(2)*x**S(4)*Erf(b*x)*exp(-b**S(2)*x**S(2))/(S(5)*sqrt(Pi)*b) + S(4)*x**S(2)*Erf(b*x)*exp(-b**S(2)*x**S(2))/(S(5)*sqrt(Pi)*b**S(3)) + S(4)*Erf(b*x)*exp(-b**S(2)*x**S(2))/(S(5)*sqrt(Pi)*b**S(5)) - S(43)*sqrt(S(2))*Erf(sqrt(S(2))*b*x)/(S(80)*sqrt(Pi)*b**S(5)), expand=True, _diff=True, _numerical=True)
    assert rubi_test(rubi_integrate(x**S(3)*Erf(b*x)**S(2), x), x, x**S(4)*Erf(b*x)**S(2)/S(4) - S(3)*Erf(b*x)**S(2)/(S(16)*b**S(4)) + x**S(2)*exp(-S(2)*b**S(2)*x**S(2))/(S(4)*Pi*b**S(2)) + exp(-S(2)*b**S(2)*x**S(2))/(S(2)*Pi*b**S(4)) + x**S(3)*Erf(b*x)*exp(-b**S(2)*x**S(2))/(S(2)*sqrt(Pi)*b) + S(3)*x*Erf(b*x)*exp(-b**S(2)*x**S(2))/(S(4)*sqrt(Pi)*b**S(3)), expand=True, _diff=True, _numerical=True)
    assert rubi_test(rubi_integrate(x**S(2)*Erf(b*x)**S(2), x), x, x**S(3)*Erf(b*x)**S(2)/S(3) + x*exp(-S(2)*b**S(2)*x**S(2))/(S(3)*Pi*b**S(2)) + S(2)*x**S(2)*Erf(b*x)*exp(-b**S(2)*x**S(2))/(S(3)*sqrt(Pi)*b) + S(2)*Erf(b*x)*exp(-b**S(2)*x**S(2))/(S(3)*sqrt(Pi)*b**S(3)) - S(5)*sqrt(S(2))*Erf(sqrt(S(2))*b*x)/(S(12)*sqrt(Pi)*b**S(3)), expand=True, _diff=True, _numerical=True)
    assert rubi_test(rubi_integrate(x*Erf(b*x)**S(2), x), x, x**S(2)*Erf(b*x)**S(2)/S(2) - Erf(b*x)**S(2)/(S(4)*b**S(2)) + exp(-S(2)*b**S(2)*x**S(2))/(S(2)*Pi*b**S(2)) + x*Erf(b*x)*exp(-b**S(2)*x**S(2))/(sqrt(Pi)*b), expand=True, _diff=True, _numerical=True)
    assert rubi_test(rubi_integrate(Erf(b*x)**S(2), x), x, x*Erf(b*x)**S(2) - sqrt(S(2))*sqrt(S(1)/Pi)*Erf(sqrt(S(2))*b*x)/b + S(2)*Erf(b*x)*exp(-b**S(2)*x**S(2))/(sqrt(Pi)*b), expand=True, _diff=True, _numerical=True)
    assert rubi_test(rubi_integrate(Erf(b*x)**S(2)/x, x), x, Integrate(Erf(b*x)**S(2)/x, x), expand=True, _diff=True, _numerical=True)
    assert rubi_test(rubi_integrate(Erf(b*x)**S(2)/x**S(2), x), x, Integrate(Erf(b*x)**S(2)/x**S(2), x), expand=True, _diff=True, _numerical=True)
    assert rubi_test(rubi_integrate(Erf(b*x)**S(2)/x**S(3), x), x, -b**S(2)*Erf(b*x)**S(2) - Erf(b*x)**S(2)/(S(2)*x**S(2)) + S(2)*b**S(2)*ExpIntegralEi(-S(2)*b**S(2)*x**S(2))/Pi - S(2)*b*Erf(b*x)*exp(-b**S(2)*x**S(2))/(sqrt(Pi)*x), expand=True, _diff=True, _numerical=True)
    assert rubi_test(rubi_integrate(Erf(b*x)**S(2)/x**S(4), x), x, Integrate(Erf(b*x)**S(2)/x**S(4), x), expand=True, _diff=True, _numerical=True)
    assert rubi_test(rubi_integrate(Erf(b*x)**S(2)/x**S(5), x), x, b**S(4)*Erf(b*x)**S(2)/S(3) - Erf(b*x)**S(2)/(S(4)*x**S(4)) - S(4)*b**S(4)*ExpIntegralEi(-S(2)*b**S(2)*x**S(2))/(S(3)*Pi) - b**S(2)*exp(-S(2)*b**S(2)*x**S(2))/(S(3)*Pi*x**S(2)) + S(2)*b**S(3)*Erf(b*x)*exp(-b**S(2)*x**S(2))/(S(3)*sqrt(Pi)*x) - b*Erf(b*x)*exp(-b**S(2)*x**S(2))/(S(3)*sqrt(Pi)*x**S(3)), expand=True, _diff=True, _numerical=True)
    assert rubi_test(rubi_integrate(Erf(b*x)**S(2)/x**S(6), x), x, Integrate(Erf(b*x)**S(2)/x**S(6), x), expand=True, _diff=True, _numerical=True)
    assert rubi_test(rubi_integrate(Erf(b*x)**S(2)/x**S(7), x), x, -S(4)*b**S(6)*Erf(b*x)**S(2)/S(45) - Erf(b*x)**S(2)/(S(6)*x**S(6)) + S(28)*b**S(6)*ExpIntegralEi(-S(2)*b**S(2)*x**S(2))/(S(45)*Pi) + S(2)*b**S(4)*exp(-S(2)*b**S(2)*x**S(2))/(S(9)*Pi*x**S(2)) - b**S(2)*exp(-S(2)*b**S(2)*x**S(2))/(S(15)*Pi*x**S(4)) - S(8)*b**S(5)*Erf(b*x)*exp(-b**S(2)*x**S(2))/(S(45)*sqrt(Pi)*x) + S(4)*b**S(3)*Erf(b*x)*exp(-b**S(2)*x**S(2))/(S(45)*sqrt(Pi)*x**S(3)) - S(2)*b*Erf(b*x)*exp(-b**S(2)*x**S(2))/(S(15)*sqrt(Pi)*x**S(5)), expand=True, _diff=True, _numerical=True)
    assert rubi_test(rubi_integrate(Erf(b*x)**S(2)/x**S(8), x), x, Integrate(Erf(b*x)**S(2)/x**S(8), x), expand=True, _diff=True, _numerical=True)
    assert rubi_test(rubi_integrate(x**S(3)*Erf(a + b*x), x), x, -a**S(4)*Erf(a + b*x)/(S(4)*b**S(4)) - S(3)*a**S(2)*Erf(a + b*x)/(S(4)*b**S(4)) + x**S(4)*Erf(a + b*x)/S(4) - S(3)*Erf(a + b*x)/(S(16)*b**S(4)) - a**S(3)*exp(-(a + b*x)**S(2))/(sqrt(Pi)*b**S(4)) + S(3)*a**S(2)*(a + b*x)*exp(-(a + b*x)**S(2))/(S(2)*sqrt(Pi)*b**S(4)) - a*(a + b*x)**S(2)*exp(-(a + b*x)**S(2))/(sqrt(Pi)*b**S(4)) - a*exp(-(a + b*x)**S(2))/(sqrt(Pi)*b**S(4)) + (a + b*x)**S(3)*exp(-(a + b*x)**S(2))/(S(4)*sqrt(Pi)*b**S(4)) + (S(3)*a + S(3)*b*x)*exp(-(a + b*x)**S(2))/(S(8)*sqrt(Pi)*b**S(4)), expand=True, _diff=True, _numerical=True)
    assert rubi_test(rubi_integrate(x**S(2)*Erf(a + b*x), x), x, a**S(3)*Erf(a + b*x)/(S(3)*b**S(3)) + a*Erf(a + b*x)/(S(2)*b**S(3)) + x**S(3)*Erf(a + b*x)/S(3) + a**S(2)*exp(-(a + b*x)**S(2))/(sqrt(Pi)*b**S(3)) - a*(a + b*x)*exp(-(a + b*x)**S(2))/(sqrt(Pi)*b**S(3)) + (a + b*x)**S(2)*exp(-(a + b*x)**S(2))/(S(3)*sqrt(Pi)*b**S(3)) + exp(-(a + b*x)**S(2))/(S(3)*sqrt(Pi)*b**S(3)), expand=True, _diff=True, _numerical=True)
    assert rubi_test(rubi_integrate(x*Erf(a + b*x), x), x, -a**S(2)*Erf(a + b*x)/(S(2)*b**S(2)) + x**S(2)*Erf(a + b*x)/S(2) - Erf(a + b*x)/(S(4)*b**S(2)) - a*exp(-(a + b*x)**S(2))/(sqrt(Pi)*b**S(2)) + (a + b*x)*exp(-(a + b*x)**S(2))/(S(2)*sqrt(Pi)*b**S(2)), expand=True, _diff=True, _numerical=True)
    assert rubi_test(rubi_integrate(Erf(a + b*x), x), x, (a + b*x)*Erf(a + b*x)/b + exp(-(a + b*x)**S(2))/(sqrt(Pi)*b), expand=True, _diff=True, _numerical=True)
    assert rubi_test(rubi_integrate(Erf(a + b*x)/x, x), x, Integrate(Erf(a + b*x)/x, x), expand=True, _diff=True, _numerical=True)
    assert rubi_test(rubi_integrate(Erf(a + b*x)/x**S(2), x), x, -Erf(a + b*x)/x + S(2)*b*Integrate(exp(-(a + b*x)**S(2))/x, x)/sqrt(Pi), expand=True, _diff=True, _numerical=True)
    assert rubi_test(rubi_integrate(x**S(2)*Erf(a + b*x)**S(2), x), x, a**S(2)*(a + b*x)*Erf(a + b*x)**S(2)/b**S(3) - sqrt(S(2))*a**S(2)*sqrt(S(1)/Pi)*Erf(sqrt(S(2))*(a + b*x))/b**S(3) - a*(a + b*x)**S(2)*Erf(a + b*x)**S(2)/b**S(3) + a*Erf(a + b*x)**S(2)/(S(2)*b**S(3)) + (a + b*x)**S(3)*Erf(a + b*x)**S(2)/(S(3)*b**S(3)) - a*exp(-S(2)*(a + b*x)**S(2))/(Pi*b**S(3)) + (a + b*x)*exp(-S(2)*(a + b*x)**S(2))/(S(3)*Pi*b**S(3)) + S(2)*a**S(2)*Erf(a + b*x)*exp(-(a + b*x)**S(2))/(sqrt(Pi)*b**S(3)) - S(2)*a*(a + b*x)*Erf(a + b*x)*exp(-(a + b*x)**S(2))/(sqrt(Pi)*b**S(3)) + S(2)*(a + b*x)**S(2)*Erf(a + b*x)*exp(-(a + b*x)**S(2))/(S(3)*sqrt(Pi)*b**S(3)) - S(5)*sqrt(S(2))*Erf(sqrt(S(2))*(a + b*x))/(S(12)*sqrt(Pi)*b**S(3)) + S(2)*Erf(a + b*x)*exp(-(a + b*x)**S(2))/(S(3)*sqrt(Pi)*b**S(3)), expand=True, _diff=True, _numerical=True)
    assert rubi_test(rubi_integrate(x*Erf(a + b*x)**S(2), x), x, -a*(a + b*x)*Erf(a + b*x)**S(2)/b**S(2) + sqrt(S(2))*a*sqrt(S(1)/Pi)*Erf(sqrt(S(2))*(a + b*x))/b**S(2) + (a + b*x)**S(2)*Erf(a + b*x)**S(2)/(S(2)*b**S(2)) - Erf(a + b*x)**S(2)/(S(4)*b**S(2)) + exp(-S(2)*(a + b*x)**S(2))/(S(2)*Pi*b**S(2)) - S(2)*a*Erf(a + b*x)*exp(-(a + b*x)**S(2))/(sqrt(Pi)*b**S(2)) + (a + b*x)*Erf(a + b*x)*exp(-(a + b*x)**S(2))/(sqrt(Pi)*b**S(2)), expand=True, _diff=True, _numerical=True)
    assert rubi_test(rubi_integrate(Erf(a + b*x)**S(2), x), x, (a + b*x)*Erf(a + b*x)**S(2)/b - sqrt(S(2))*sqrt(S(1)/Pi)*Erf(sqrt(S(2))*(a + b*x))/b + S(2)*Erf(a + b*x)*exp(-(a + b*x)**S(2))/(sqrt(Pi)*b), expand=True, _diff=True, _numerical=True)
    assert rubi_test(rubi_integrate(Erf(a + b*x)**S(2)/x, x), x, Integrate(Erf(a + b*x)**S(2)/x, x), expand=True, _diff=True, _numerical=True)
    assert rubi_test(rubi_integrate(Erf(a + b*x)**S(2)/x**S(2), x), x, Integrate(Erf(a + b*x)**S(2)/x**S(2), x), expand=True, _diff=True, _numerical=True)
    assert rubi_test(rubi_integrate(x**S(6)*Erf(b*x)*exp(-b**S(2)*x**S(2)), x), x, S(15)*sqrt(Pi)*Erf(b*x)**S(2)/(S(32)*b**S(7)) - x**S(5)*Erf(b*x)*exp(-b**S(2)*x**S(2))/(S(2)*b**S(2)) - S(5)*x**S(3)*Erf(b*x)*exp(-b**S(2)*x**S(2))/(S(4)*b**S(4)) - S(15)*x*Erf(b*x)*exp(-b**S(2)*x**S(2))/(S(8)*b**S(6)) - x**S(4)*exp(-S(2)*b**S(2)*x**S(2))/(S(4)*sqrt(Pi)*b**S(3)) - S(7)*x**S(2)*exp(-S(2)*b**S(2)*x**S(2))/(S(8)*sqrt(Pi)*b**S(5)) - S(11)*exp(-S(2)*b**S(2)*x**S(2))/(S(8)*sqrt(Pi)*b**S(7)), expand=True, _diff=True, _numerical=True)
    assert rubi_test(rubi_integrate(x**S(5)*Erf(b*x)*exp(-b**S(2)*x**S(2)), x), x, -x**S(4)*Erf(b*x)*exp(-b**S(2)*x**S(2))/(S(2)*b**S(2)) - x**S(2)*Erf(b*x)*exp(-b**S(2)*x**S(2))/b**S(4) - Erf(b*x)*exp(-b**S(2)*x**S(2))/b**S(6) + S(43)*sqrt(S(2))*Erf(sqrt(S(2))*b*x)/(S(64)*b**S(6)) - x**S(3)*exp(-S(2)*b**S(2)*x**S(2))/(S(4)*sqrt(Pi)*b**S(3)) - S(11)*x*exp(-S(2)*b**S(2)*x**S(2))/(S(16)*sqrt(Pi)*b**S(5)), expand=True, _diff=True, _numerical=True)
    assert rubi_test(rubi_integrate(x**S(4)*Erf(b*x)*exp(-b**S(2)*x**S(2)), x), x, S(3)*sqrt(Pi)*Erf(b*x)**S(2)/(S(16)*b**S(5)) - x**S(3)*Erf(b*x)*exp(-b**S(2)*x**S(2))/(S(2)*b**S(2)) - S(3)*x*Erf(b*x)*exp(-b**S(2)*x**S(2))/(S(4)*b**S(4)) - x**S(2)*exp(-S(2)*b**S(2)*x**S(2))/(S(4)*sqrt(Pi)*b**S(3)) - exp(-S(2)*b**S(2)*x**S(2))/(S(2)*sqrt(Pi)*b**S(5)), expand=True, _diff=True, _numerical=True)
    assert rubi_test(rubi_integrate(x**S(3)*Erf(b*x)*exp(-b**S(2)*x**S(2)), x), x, -x**S(2)*Erf(b*x)*exp(-b**S(2)*x**S(2))/(S(2)*b**S(2)) - Erf(b*x)*exp(-b**S(2)*x**S(2))/(S(2)*b**S(4)) + S(5)*sqrt(S(2))*Erf(sqrt(S(2))*b*x)/(S(16)*b**S(4)) - x*exp(-S(2)*b**S(2)*x**S(2))/(S(4)*sqrt(Pi)*b**S(3)), expand=True, _diff=True, _numerical=True)
    assert rubi_test(rubi_integrate(x**S(2)*Erf(b*x)*exp(-b**S(2)*x**S(2)), x), x, sqrt(Pi)*Erf(b*x)**S(2)/(S(8)*b**S(3)) - x*Erf(b*x)*exp(-b**S(2)*x**S(2))/(S(2)*b**S(2)) - exp(-S(2)*b**S(2)*x**S(2))/(S(4)*sqrt(Pi)*b**S(3)), expand=True, _diff=True, _numerical=True)
    assert rubi_test(rubi_integrate(x*Erf(b*x)*exp(-b**S(2)*x**S(2)), x), x, -Erf(b*x)*exp(-b**S(2)*x**S(2))/(S(2)*b**S(2)) + sqrt(S(2))*Erf(sqrt(S(2))*b*x)/(S(4)*b**S(2)), expand=True, _diff=True, _numerical=True)
    assert rubi_test(rubi_integrate(Erf(b*x)*exp(-b**S(2)*x**S(2)), x), x, sqrt(Pi)*Erf(b*x)**S(2)/(S(4)*b), expand=True, _diff=True, _numerical=True)
    assert rubi_test(rubi_integrate(Erf(b*x)*exp(-b**S(2)*x**S(2))/x, x), x, Integrate(Erf(b*x)*exp(-b**S(2)*x**S(2))/x, x), expand=True, _diff=True, _numerical=True)
    assert rubi_test(rubi_integrate(Erf(b*x)*exp(-b**S(2)*x**S(2))/x**S(2), x), x, -sqrt(Pi)*b*Erf(b*x)**S(2)/S(2) - Erf(b*x)*exp(-b**S(2)*x**S(2))/x + b*ExpIntegralEi(-S(2)*b**S(2)*x**S(2))/sqrt(Pi), expand=True, _diff=True, _numerical=True)
    assert rubi_test(rubi_integrate(Erf(b*x)*exp(-b**S(2)*x**S(2))/x**S(3), x), x, -sqrt(S(2))*b**S(2)*Erf(sqrt(S(2))*b*x) - b**S(2)*Integrate(Erf(b*x)*exp(-b**S(2)*x**S(2))/x, x) - Erf(b*x)*exp(-b**S(2)*x**S(2))/(S(2)*x**S(2)) - b*exp(-S(2)*b**S(2)*x**S(2))/(sqrt(Pi)*x), expand=True, _diff=True, _numerical=True)
    assert rubi_test(rubi_integrate(Erf(b*x)*exp(-b**S(2)*x**S(2))/x**S(4), x), x, sqrt(Pi)*b**S(3)*Erf(b*x)**S(2)/S(3) + S(2)*b**S(2)*Erf(b*x)*exp(-b**S(2)*x**S(2))/(S(3)*x) - Erf(b*x)*exp(-b**S(2)*x**S(2))/(S(3)*x**S(3)) - S(4)*b**S(3)*ExpIntegralEi(-S(2)*b**S(2)*x**S(2))/(S(3)*sqrt(Pi)) - b*exp(-S(2)*b**S(2)*x**S(2))/(S(3)*sqrt(Pi)*x**S(2)), expand=True, _diff=True, _numerical=True)
    assert rubi_test(rubi_integrate(Erf(b*x)*exp(-b**S(2)*x**S(2))/x**S(5), x), x, S(7)*sqrt(S(2))*b**S(4)*Erf(sqrt(S(2))*b*x)/S(6) + b**S(4)*Integrate(Erf(b*x)*exp(-b**S(2)*x**S(2))/x, x)/S(2) + b**S(2)*Erf(b*x)*exp(-b**S(2)*x**S(2))/(S(4)*x**S(2)) - Erf(b*x)*exp(-b**S(2)*x**S(2))/(S(4)*x**S(4)) + S(7)*b**S(3)*exp(-S(2)*b**S(2)*x**S(2))/(S(6)*sqrt(Pi)*x) - b*exp(-S(2)*b**S(2)*x**S(2))/(S(6)*sqrt(Pi)*x**S(3)), expand=True, _diff=True, _numerical=True)
    assert rubi_test(rubi_integrate(Erf(b*x)*exp(-b**S(2)*x**S(2))/x**S(6), x), x, -S(2)*sqrt(Pi)*b**S(5)*Erf(b*x)**S(2)/S(15) - S(4)*b**S(4)*Erf(b*x)*exp(-b**S(2)*x**S(2))/(S(15)*x) + S(2)*b**S(2)*Erf(b*x)*exp(-b**S(2)*x**S(2))/(S(15)*x**S(3)) - Erf(b*x)*exp(-b**S(2)*x**S(2))/(S(5)*x**S(5)) + S(14)*b**S(5)*ExpIntegralEi(-S(2)*b**S(2)*x**S(2))/(S(15)*sqrt(Pi)) + b**S(3)*exp(-S(2)*b**S(2)*x**S(2))/(S(3)*sqrt(Pi)*x**S(2)) - b*exp(-S(2)*b**S(2)*x**S(2))/(S(10)*sqrt(Pi)*x**S(4)), expand=True, _diff=True, _numerical=True)
    assert rubi_test(rubi_integrate(b**S(2)*Erf(b*x)*exp(-b**S(2)*x**S(2))/x + Erf(b*x)*exp(-b**S(2)*x**S(2))/x**S(3), x), x, -sqrt(S(2))*b**S(2)*Erf(sqrt(S(2))*b*x) - Erf(b*x)*exp(-b**S(2)*x**S(2))/(S(2)*x**S(2)) - b*exp(-S(2)*b**S(2)*x**S(2))/(sqrt(Pi)*x), expand=True, _diff=True, _numerical=True)
    assert rubi_test(rubi_integrate(Erfc(b*x)**S(2)/x**S(8), x), x, Integrate(Erfc(b*x)**S(2)/x**S(8), x), expand=True, _diff=True, _numerical=True)
    assert rubi_test(rubi_integrate(Erfc(b*x)**S(2)/x**S(7), x), x, -S(4)*b**S(6)*Erfc(b*x)**S(2)/S(45) - Erfc(b*x)**S(2)/(S(6)*x**S(6)) + S(28)*b**S(6)*ExpIntegralEi(-S(2)*b**S(2)*x**S(2))/(S(45)*Pi) + S(2)*b**S(4)*exp(-S(2)*b**S(2)*x**S(2))/(S(9)*Pi*x**S(2)) - b**S(2)*exp(-S(2)*b**S(2)*x**S(2))/(S(15)*Pi*x**S(4)) + S(8)*b**S(5)*Erfc(b*x)*exp(-b**S(2)*x**S(2))/(S(45)*sqrt(Pi)*x) - S(4)*b**S(3)*Erfc(b*x)*exp(-b**S(2)*x**S(2))/(S(45)*sqrt(Pi)*x**S(3)) + S(2)*b*Erfc(b*x)*exp(-b**S(2)*x**S(2))/(S(15)*sqrt(Pi)*x**S(5)), expand=True, _diff=True, _numerical=True)
    assert rubi_test(rubi_integrate(Erfc(b*x)**S(2)/x**S(6), x), x, Integrate(Erfc(b*x)**S(2)/x**S(6), x), expand=True, _diff=True, _numerical=True)
    assert rubi_test(rubi_integrate(Erfc(b*x)**S(2)/x**S(5), x), x, b**S(4)*Erfc(b*x)**S(2)/S(3) - Erfc(b*x)**S(2)/(S(4)*x**S(4)) - S(4)*b**S(4)*ExpIntegralEi(-S(2)*b**S(2)*x**S(2))/(S(3)*Pi) - b**S(2)*exp(-S(2)*b**S(2)*x**S(2))/(S(3)*Pi*x**S(2)) - S(2)*b**S(3)*Erfc(b*x)*exp(-b**S(2)*x**S(2))/(S(3)*sqrt(Pi)*x) + b*Erfc(b*x)*exp(-b**S(2)*x**S(2))/(S(3)*sqrt(Pi)*x**S(3)), expand=True, _diff=True, _numerical=True)
    assert rubi_test(rubi_integrate(Erfc(b*x)**S(2)/x**S(4), x), x, Integrate(Erfc(b*x)**S(2)/x**S(4), x), expand=True, _diff=True, _numerical=True)
    assert rubi_test(rubi_integrate(Erfc(b*x)**S(2)/x**S(3), x), x, -b**S(2)*Erfc(b*x)**S(2) - Erfc(b*x)**S(2)/(S(2)*x**S(2)) + S(2)*b**S(2)*ExpIntegralEi(-S(2)*b**S(2)*x**S(2))/Pi + S(2)*b*Erfc(b*x)*exp(-b**S(2)*x**S(2))/(sqrt(Pi)*x), expand=True, _diff=True, _numerical=True)
    assert rubi_test(rubi_integrate(Erfc(b*x)**S(2)/x**S(2), x), x, Integrate(Erfc(b*x)**S(2)/x**S(2), x), expand=True, _diff=True, _numerical=True)
    assert rubi_test(rubi_integrate(Erfc(b*x)**S(2)/x, x), x, Integrate(Erfc(b*x)**S(2)/x, x), expand=True, _diff=True, _numerical=True)
    assert rubi_test(rubi_integrate(Erfc(b*x)**S(2), x), x, x*Erfc(b*x)**S(2) - sqrt(S(2))*sqrt(S(1)/Pi)*Erf(sqrt(S(2))*b*x)/b - S(2)*Erfc(b*x)*exp(-b**S(2)*x**S(2))/(sqrt(Pi)*b), expand=True, _diff=True, _numerical=True)
    assert rubi_test(rubi_integrate(x*Erfc(b*x)**S(2), x), x, x**S(2)*Erfc(b*x)**S(2)/S(2) - Erfc(b*x)**S(2)/(S(4)*b**S(2)) + exp(-S(2)*b**S(2)*x**S(2))/(S(2)*Pi*b**S(2)) - x*Erfc(b*x)*exp(-b**S(2)*x**S(2))/(sqrt(Pi)*b), expand=True, _diff=True, _numerical=True)
    assert rubi_test(rubi_integrate(x**S(2)*Erfc(b*x)**S(2), x), x, x**S(3)*Erfc(b*x)**S(2)/S(3) + x*exp(-S(2)*b**S(2)*x**S(2))/(S(3)*Pi*b**S(2)) - S(2)*x**S(2)*Erfc(b*x)*exp(-b**S(2)*x**S(2))/(S(3)*sqrt(Pi)*b) - S(5)*sqrt(S(2))*Erf(sqrt(S(2))*b*x)/(S(12)*sqrt(Pi)*b**S(3)) - S(2)*Erfc(b*x)*exp(-b**S(2)*x**S(2))/(S(3)*sqrt(Pi)*b**S(3)), expand=True, _diff=True, _numerical=True)
    assert rubi_test(rubi_integrate(x**S(3)*Erfc(b*x)**S(2), x), x, x**S(4)*Erfc(b*x)**S(2)/S(4) - S(3)*Erfc(b*x)**S(2)/(S(16)*b**S(4)) + x**S(2)*exp(-S(2)*b**S(2)*x**S(2))/(S(4)*Pi*b**S(2)) + exp(-S(2)*b**S(2)*x**S(2))/(S(2)*Pi*b**S(4)) - x**S(3)*Erfc(b*x)*exp(-b**S(2)*x**S(2))/(S(2)*sqrt(Pi)*b) - S(3)*x*Erfc(b*x)*exp(-b**S(2)*x**S(2))/(S(4)*sqrt(Pi)*b**S(3)), expand=True, _diff=True, _numerical=True)
    assert rubi_test(rubi_integrate(x**S(4)*Erfc(b*x)**S(2), x), x, x**S(5)*Erfc(b*x)**S(2)/S(5) + x**S(3)*exp(-S(2)*b**S(2)*x**S(2))/(S(5)*Pi*b**S(2)) + S(11)*x*exp(-S(2)*b**S(2)*x**S(2))/(S(20)*Pi*b**S(4)) - S(2)*x**S(4)*Erfc(b*x)*exp(-b**S(2)*x**S(2))/(S(5)*sqrt(Pi)*b) - S(4)*x**S(2)*Erfc(b*x)*exp(-b**S(2)*x**S(2))/(S(5)*sqrt(Pi)*b**S(3)) - S(43)*sqrt(S(2))*Erf(sqrt(S(2))*b*x)/(S(80)*sqrt(Pi)*b**S(5)) - S(4)*Erfc(b*x)*exp(-b**S(2)*x**S(2))/(S(5)*sqrt(Pi)*b**S(5)), expand=True, _diff=True, _numerical=True)
    assert rubi_test(rubi_integrate(x**S(5)*Erfc(b*x)**S(2), x), x, x**S(6)*Erfc(b*x)**S(2)/S(6) - S(5)*Erfc(b*x)**S(2)/(S(16)*b**S(6)) + x**S(4)*exp(-S(2)*b**S(2)*x**S(2))/(S(6)*Pi*b**S(2)) + S(7)*x**S(2)*exp(-S(2)*b**S(2)*x**S(2))/(S(12)*Pi*b**S(4)) + S(11)*exp(-S(2)*b**S(2)*x**S(2))/(S(12)*Pi*b**S(6)) - x**S(5)*Erfc(b*x)*exp(-b**S(2)*x**S(2))/(S(3)*sqrt(Pi)*b) - S(5)*x**S(3)*Erfc(b*x)*exp(-b**S(2)*x**S(2))/(S(6)*sqrt(Pi)*b**S(3)) - S(5)*x*Erfc(b*x)*exp(-b**S(2)*x**S(2))/(S(4)*sqrt(Pi)*b**S(5)), expand=True, _diff=True, _numerical=True)
    assert rubi_test(rubi_integrate(Erfc(a + b*x)/x, x), x, Integrate(Erfc(a + b*x)/x, x), expand=True, _diff=True, _numerical=True)
    assert rubi_test(rubi_integrate(Erfc(a + b*x), x), x, (a + b*x)*Erfc(a + b*x)/b - exp(-(a + b*x)**S(2))/(sqrt(Pi)*b), expand=True, _diff=True, _numerical=True)
    assert rubi_test(rubi_integrate(x*Erfc(a + b*x), x), x, a**S(2)*Erf(a + b*x)/(S(2)*b**S(2)) + x**S(2)*Erfc(a + b*x)/S(2) + Erf(a + b*x)/(S(4)*b**S(2)) + a*exp(-(a + b*x)**S(2))/(sqrt(Pi)*b**S(2)) - (a + b*x)*exp(-(a + b*x)**S(2))/(S(2)*sqrt(Pi)*b**S(2)), expand=True, _diff=True, _numerical=True)
    assert rubi_test(rubi_integrate(x**S(2)*Erfc(a + b*x), x), x, -a**S(3)*Erf(a + b*x)/(S(3)*b**S(3)) - a*Erf(a + b*x)/(S(2)*b**S(3)) + x**S(3)*Erfc(a + b*x)/S(3) - a**S(2)*exp(-(a + b*x)**S(2))/(sqrt(Pi)*b**S(3)) + a*(a + b*x)*exp(-(a + b*x)**S(2))/(sqrt(Pi)*b**S(3)) - (a + b*x)**S(2)*exp(-(a + b*x)**S(2))/(S(3)*sqrt(Pi)*b**S(3)) - exp(-(a + b*x)**S(2))/(S(3)*sqrt(Pi)*b**S(3)), expand=True, _diff=True, _numerical=True)
    assert rubi_test(rubi_integrate(x**S(3)*Erfc(a + b*x), x), x, a**S(4)*Erf(a + b*x)/(S(4)*b**S(4)) + S(3)*a**S(2)*Erf(a + b*x)/(S(4)*b**S(4)) + x**S(4)*Erfc(a + b*x)/S(4) + S(3)*Erf(a + b*x)/(S(16)*b**S(4)) + a**S(3)*exp(-(a + b*x)**S(2))/(sqrt(Pi)*b**S(4)) - S(3)*a**S(2)*(a + b*x)*exp(-(a + b*x)**S(2))/(S(2)*sqrt(Pi)*b**S(4)) + a*(a + b*x)**S(2)*exp(-(a + b*x)**S(2))/(sqrt(Pi)*b**S(4)) + a*exp(-(a + b*x)**S(2))/(sqrt(Pi)*b**S(4)) - (a + b*x)**S(3)*exp(-(a + b*x)**S(2))/(S(4)*sqrt(Pi)*b**S(4)) - (S(3)*a + S(3)*b*x)*exp(-(a + b*x)**S(2))/(S(8)*sqrt(Pi)*b**S(4)), expand=True, _diff=True, _numerical=True)
    assert rubi_test(rubi_integrate(Erfc(a + b*x)**S(2)/x, x), x, Integrate(Erfc(a + b*x)**S(2)/x, x), expand=True, _diff=True, _numerical=True)
    assert rubi_test(rubi_integrate(Erfc(a + b*x)**S(2), x), x, (a + b*x)*Erfc(a + b*x)**S(2)/b - sqrt(S(2))*sqrt(S(1)/Pi)*Erf(sqrt(S(2))*(a + b*x))/b - S(2)*Erfc(a + b*x)*exp(-(a + b*x)**S(2))/(sqrt(Pi)*b), expand=True, _diff=True, _numerical=True)
    assert rubi_test(rubi_integrate(x*Erfc(a + b*x)**S(2), x), x, -a*(a + b*x)*Erfc(a + b*x)**S(2)/b**S(2) + sqrt(S(2))*a*sqrt(S(1)/Pi)*Erf(sqrt(S(2))*(a + b*x))/b**S(2) + (a + b*x)**S(2)*Erfc(a + b*x)**S(2)/(S(2)*b**S(2)) - Erfc(a + b*x)**S(2)/(S(4)*b**S(2)) + exp(-S(2)*(a + b*x)**S(2))/(S(2)*Pi*b**S(2)) + S(2)*a*Erfc(a + b*x)*exp(-(a + b*x)**S(2))/(sqrt(Pi)*b**S(2)) - (a + b*x)*Erfc(a + b*x)*exp(-(a + b*x)**S(2))/(sqrt(Pi)*b**S(2)), expand=True, _diff=True, _numerical=True)
    assert rubi_test(rubi_integrate(x**S(2)*Erfc(a + b*x)**S(2), x), x, a**S(2)*(a + b*x)*Erfc(a + b*x)**S(2)/b**S(3) - sqrt(S(2))*a**S(2)*sqrt(S(1)/Pi)*Erf(sqrt(S(2))*(a + b*x))/b**S(3) - a*(a + b*x)**S(2)*Erfc(a + b*x)**S(2)/b**S(3) + a*Erfc(a + b*x)**S(2)/(S(2)*b**S(3)) + (a + b*x)**S(3)*Erfc(a + b*x)**S(2)/(S(3)*b**S(3)) - a*exp(-S(2)*(a + b*x)**S(2))/(Pi*b**S(3)) + (a + b*x)*exp(-S(2)*(a + b*x)**S(2))/(S(3)*Pi*b**S(3)) - S(2)*a**S(2)*Erfc(a + b*x)*exp(-(a + b*x)**S(2))/(sqrt(Pi)*b**S(3)) + S(2)*a*(a + b*x)*Erfc(a + b*x)*exp(-(a + b*x)**S(2))/(sqrt(Pi)*b**S(3)) - S(2)*(a + b*x)**S(2)*Erfc(a + b*x)*exp(-(a + b*x)**S(2))/(S(3)*sqrt(Pi)*b**S(3)) - S(5)*sqrt(S(2))*Erf(sqrt(S(2))*(a + b*x))/(S(12)*sqrt(Pi)*b**S(3)) - S(2)*Erfc(a + b*x)*exp(-(a + b*x)**S(2))/(S(3)*sqrt(Pi)*b**S(3)), expand=True, _diff=True, _numerical=True)
    assert rubi_test(rubi_integrate(Erfc(b*x)*exp(-b**S(2)*x**S(2))/x**S(8), x), x, -S(4)*sqrt(Pi)*b**S(7)*Erfc(b*x)**S(2)/S(105) + S(8)*b**S(6)*Erfc(b*x)*exp(-b**S(2)*x**S(2))/(S(105)*x) - S(4)*b**S(4)*Erfc(b*x)*exp(-b**S(2)*x**S(2))/(S(105)*x**S(3)) + S(2)*b**S(2)*Erfc(b*x)*exp(-b**S(2)*x**S(2))/(S(35)*x**S(5)) - Erfc(b*x)*exp(-b**S(2)*x**S(2))/(S(7)*x**S(7)) + S(16)*b**S(7)*ExpIntegralEi(-S(2)*b**S(2)*x**S(2))/(S(35)*sqrt(Pi)) + S(4)*b**S(5)*exp(-S(2)*b**S(2)*x**S(2))/(S(21)*sqrt(Pi)*x**S(2)) - S(8)*b**S(3)*exp(-S(2)*b**S(2)*x**S(2))/(S(105)*sqrt(Pi)*x**S(4)) + b*exp(-S(2)*b**S(2)*x**S(2))/(S(21)*sqrt(Pi)*x**S(6)), expand=True, _diff=True, _numerical=True)
    assert rubi_test(rubi_integrate(Erfc(b*x)*exp(-b**S(2)*x**S(2))/x**S(7), x), x, S(67)*sqrt(S(2))*b**S(6)*Erf(sqrt(S(2))*b*x)/S(90) - b**S(6)*Integrate(Erfc(b*x)*exp(-b**S(2)*x**S(2))/x, x)/S(6) - b**S(4)*Erfc(b*x)*exp(-b**S(2)*x**S(2))/(S(12)*x**S(2)) + b**S(2)*Erfc(b*x)*exp(-b**S(2)*x**S(2))/(S(12)*x**S(4)) - Erfc(b*x)*exp(-b**S(2)*x**S(2))/(S(6)*x**S(6)) + S(67)*b**S(5)*exp(-S(2)*b**S(2)*x**S(2))/(S(90)*sqrt(Pi)*x) - S(13)*b**S(3)*exp(-S(2)*b**S(2)*x**S(2))/(S(90)*sqrt(Pi)*x**S(3)) + b*exp(-S(2)*b**S(2)*x**S(2))/(S(15)*sqrt(Pi)*x**S(5)), expand=True, _diff=True, _numerical=True)
    assert rubi_test(rubi_integrate(Erfc(b*x)*exp(-b**S(2)*x**S(2))/x**S(6), x), x, S(2)*sqrt(Pi)*b**S(5)*Erfc(b*x)**S(2)/S(15) - S(4)*b**S(4)*Erfc(b*x)*exp(-b**S(2)*x**S(2))/(S(15)*x) + S(2)*b**S(2)*Erfc(b*x)*exp(-b**S(2)*x**S(2))/(S(15)*x**S(3)) - Erfc(b*x)*exp(-b**S(2)*x**S(2))/(S(5)*x**S(5)) - S(14)*b**S(5)*ExpIntegralEi(-S(2)*b**S(2)*x**S(2))/(S(15)*sqrt(Pi)) - b**S(3)*exp(-S(2)*b**S(2)*x**S(2))/(S(3)*sqrt(Pi)*x**S(2)) + b*exp(-S(2)*b**S(2)*x**S(2))/(S(10)*sqrt(Pi)*x**S(4)), expand=True, _diff=True, _numerical=True)
    assert rubi_test(rubi_integrate(Erfc(b*x)*exp(-b**S(2)*x**S(2))/x**S(5), x), x, -S(7)*sqrt(S(2))*b**S(4)*Erf(sqrt(S(2))*b*x)/S(6) + b**S(4)*Integrate(Erfc(b*x)*exp(-b**S(2)*x**S(2))/x, x)/S(2) + b**S(2)*Erfc(b*x)*exp(-b**S(2)*x**S(2))/(S(4)*x**S(2)) - Erfc(b*x)*exp(-b**S(2)*x**S(2))/(S(4)*x**S(4)) - S(7)*b**S(3)*exp(-S(2)*b**S(2)*x**S(2))/(S(6)*sqrt(Pi)*x) + b*exp(-S(2)*b**S(2)*x**S(2))/(S(6)*sqrt(Pi)*x**S(3)), expand=True, _diff=True, _numerical=True)
    assert rubi_test(rubi_integrate(Erfc(b*x)*exp(-b**S(2)*x**S(2))/x**S(4), x), x, -sqrt(Pi)*b**S(3)*Erfc(b*x)**S(2)/S(3) + S(2)*b**S(2)*Erfc(b*x)*exp(-b**S(2)*x**S(2))/(S(3)*x) - Erfc(b*x)*exp(-b**S(2)*x**S(2))/(S(3)*x**S(3)) + S(4)*b**S(3)*ExpIntegralEi(-S(2)*b**S(2)*x**S(2))/(S(3)*sqrt(Pi)) + b*exp(-S(2)*b**S(2)*x**S(2))/(S(3)*sqrt(Pi)*x**S(2)), expand=True, _diff=True, _numerical=True)
    assert rubi_test(rubi_integrate(Erfc(b*x)*exp(-b**S(2)*x**S(2))/x**S(3), x), x, sqrt(S(2))*b**S(2)*Erf(sqrt(S(2))*b*x) - b**S(2)*Integrate(Erfc(b*x)*exp(-b**S(2)*x**S(2))/x, x) - Erfc(b*x)*exp(-b**S(2)*x**S(2))/(S(2)*x**S(2)) + b*exp(-S(2)*b**S(2)*x**S(2))/(sqrt(Pi)*x), expand=True, _diff=True, _numerical=True)
    assert rubi_test(rubi_integrate(Erfc(b*x)*exp(-b**S(2)*x**S(2))/x**S(2), x), x, sqrt(Pi)*b*Erfc(b*x)**S(2)/S(2) - Erfc(b*x)*exp(-b**S(2)*x**S(2))/x - b*ExpIntegralEi(-S(2)*b**S(2)*x**S(2))/sqrt(Pi), expand=True, _diff=True, _numerical=True)
    assert rubi_test(rubi_integrate(Erfc(b*x)*exp(-b**S(2)*x**S(2))/x, x), x, Integrate(Erfc(b*x)*exp(-b**S(2)*x**S(2))/x, x), expand=True, _diff=True, _numerical=True)
    assert rubi_test(rubi_integrate(Erfc(b*x)*exp(-b**S(2)*x**S(2)), x), x, -sqrt(Pi)*Erfc(b*x)**S(2)/(S(4)*b), expand=True, _diff=True, _numerical=True)
    assert rubi_test(rubi_integrate(x*Erfc(b*x)*exp(-b**S(2)*x**S(2)), x), x, -sqrt(S(2))*Erf(sqrt(S(2))*b*x)/(S(4)*b**S(2)) - Erfc(b*x)*exp(-b**S(2)*x**S(2))/(S(2)*b**S(2)), expand=True, _diff=True, _numerical=True)
    assert rubi_test(rubi_integrate(x**S(2)*Erfc(b*x)*exp(-b**S(2)*x**S(2)), x), x, -sqrt(Pi)*Erfc(b*x)**S(2)/(S(8)*b**S(3)) - x*Erfc(b*x)*exp(-b**S(2)*x**S(2))/(S(2)*b**S(2)) + exp(-S(2)*b**S(2)*x**S(2))/(S(4)*sqrt(Pi)*b**S(3)), expand=True, _diff=True, _numerical=True)
    assert rubi_test(rubi_integrate(x**S(3)*Erfc(b*x)*exp(-b**S(2)*x**S(2)), x), x, -x**S(2)*Erfc(b*x)*exp(-b**S(2)*x**S(2))/(S(2)*b**S(2)) - S(5)*sqrt(S(2))*Erf(sqrt(S(2))*b*x)/(S(16)*b**S(4)) - Erfc(b*x)*exp(-b**S(2)*x**S(2))/(S(2)*b**S(4)) + x*exp(-S(2)*b**S(2)*x**S(2))/(S(4)*sqrt(Pi)*b**S(3)), expand=True, _diff=True, _numerical=True)
    assert rubi_test(rubi_integrate(x**S(4)*Erfc(b*x)*exp(-b**S(2)*x**S(2)), x), x, -S(3)*sqrt(Pi)*Erfc(b*x)**S(2)/(S(16)*b**S(5)) - x**S(3)*Erfc(b*x)*exp(-b**S(2)*x**S(2))/(S(2)*b**S(2)) - S(3)*x*Erfc(b*x)*exp(-b**S(2)*x**S(2))/(S(4)*b**S(4)) + x**S(2)*exp(-S(2)*b**S(2)*x**S(2))/(S(4)*sqrt(Pi)*b**S(3)) + exp(-S(2)*b**S(2)*x**S(2))/(S(2)*sqrt(Pi)*b**S(5)), expand=True, _diff=True, _numerical=True)
    assert rubi_test(rubi_integrate(x**S(5)*Erfc(b*x)*exp(-b**S(2)*x**S(2)), x), x, -x**S(4)*Erfc(b*x)*exp(-b**S(2)*x**S(2))/(S(2)*b**S(2)) - x**S(2)*Erfc(b*x)*exp(-b**S(2)*x**S(2))/b**S(4) - S(43)*sqrt(S(2))*Erf(sqrt(S(2))*b*x)/(S(64)*b**S(6)) - Erfc(b*x)*exp(-b**S(2)*x**S(2))/b**S(6) + x**S(3)*exp(-S(2)*b**S(2)*x**S(2))/(S(4)*sqrt(Pi)*b**S(3)) + S(11)*x*exp(-S(2)*b**S(2)*x**S(2))/(S(16)*sqrt(Pi)*b**S(5)), expand=True, _diff=True, _numerical=True)
    assert rubi_test(rubi_integrate(x**S(6)*Erfc(b*x)*exp(-b**S(2)*x**S(2)), x), x, -S(15)*sqrt(Pi)*Erfc(b*x)**S(2)/(S(32)*b**S(7)) - x**S(5)*Erfc(b*x)*exp(-b**S(2)*x**S(2))/(S(2)*b**S(2)) - S(5)*x**S(3)*Erfc(b*x)*exp(-b**S(2)*x**S(2))/(S(4)*b**S(4)) - S(15)*x*Erfc(b*x)*exp(-b**S(2)*x**S(2))/(S(8)*b**S(6)) + x**S(4)*exp(-S(2)*b**S(2)*x**S(2))/(S(4)*sqrt(Pi)*b**S(3)) + S(7)*x**S(2)*exp(-S(2)*b**S(2)*x**S(2))/(S(8)*sqrt(Pi)*b**S(5)) + S(11)*exp(-S(2)*b**S(2)*x**S(2))/(S(8)*sqrt(Pi)*b**S(7)), expand=True, _diff=True, _numerical=True)
    assert rubi_test(rubi_integrate(Erfi(b*x)**S(2)/x**S(8), x), x, Integrate(Erfi(b*x)**S(2)/x**S(8), x), expand=True, _diff=True, _numerical=True)
    assert rubi_test(rubi_integrate(Erfi(b*x)**S(2)/x**S(7), x), x, S(4)*b**S(6)*Erfi(b*x)**S(2)/S(45) - Erfi(b*x)**S(2)/(S(6)*x**S(6)) + S(28)*b**S(6)*ExpIntegralEi(S(2)*b**S(2)*x**S(2))/(S(45)*Pi) - S(2)*b**S(4)*exp(S(2)*b**S(2)*x**S(2))/(S(9)*Pi*x**S(2)) - b**S(2)*exp(S(2)*b**S(2)*x**S(2))/(S(15)*Pi*x**S(4)) - S(8)*b**S(5)*Erfi(b*x)*exp(b**S(2)*x**S(2))/(S(45)*sqrt(Pi)*x) - S(4)*b**S(3)*Erfi(b*x)*exp(b**S(2)*x**S(2))/(S(45)*sqrt(Pi)*x**S(3)) - S(2)*b*Erfi(b*x)*exp(b**S(2)*x**S(2))/(S(15)*sqrt(Pi)*x**S(5)), expand=True, _diff=True, _numerical=True)
    assert rubi_test(rubi_integrate(Erfi(b*x)**S(2)/x**S(6), x), x, Integrate(Erfi(b*x)**S(2)/x**S(6), x), expand=True, _diff=True, _numerical=True)
    assert rubi_test(rubi_integrate(Erfi(b*x)**S(2)/x**S(5), x), x, b**S(4)*Erfi(b*x)**S(2)/S(3) - Erfi(b*x)**S(2)/(S(4)*x**S(4)) + S(4)*b**S(4)*ExpIntegralEi(S(2)*b**S(2)*x**S(2))/(S(3)*Pi) - b**S(2)*exp(S(2)*b**S(2)*x**S(2))/(S(3)*Pi*x**S(2)) - S(2)*b**S(3)*Erfi(b*x)*exp(b**S(2)*x**S(2))/(S(3)*sqrt(Pi)*x) - b*Erfi(b*x)*exp(b**S(2)*x**S(2))/(S(3)*sqrt(Pi)*x**S(3)), expand=True, _diff=True, _numerical=True)
    assert rubi_test(rubi_integrate(Erfi(b*x)**S(2)/x**S(4), x), x, Integrate(Erfi(b*x)**S(2)/x**S(4), x), expand=True, _diff=True, _numerical=True)
    assert rubi_test(rubi_integrate(Erfi(b*x)**S(2)/x**S(3), x), x, b**S(2)*Erfi(b*x)**S(2) - Erfi(b*x)**S(2)/(S(2)*x**S(2)) + S(2)*b**S(2)*ExpIntegralEi(S(2)*b**S(2)*x**S(2))/Pi - S(2)*b*Erfi(b*x)*exp(b**S(2)*x**S(2))/(sqrt(Pi)*x), expand=True, _diff=True, _numerical=True)
    assert rubi_test(rubi_integrate(Erfi(b*x)**S(2)/x**S(2), x), x, Integrate(Erfi(b*x)**S(2)/x**S(2), x), expand=True, _diff=True, _numerical=True)
    assert rubi_test(rubi_integrate(Erfi(b*x)**S(2)/x, x), x, Integrate(Erfi(b*x)**S(2)/x, x), expand=True, _diff=True, _numerical=True)
    assert rubi_test(rubi_integrate(Erfi(b*x)**S(2), x), x, x*Erfi(b*x)**S(2) + sqrt(S(2))*sqrt(S(1)/Pi)*Erfi(sqrt(S(2))*b*x)/b - S(2)*Erfi(b*x)*exp(b**S(2)*x**S(2))/(sqrt(Pi)*b), expand=True, _diff=True, _numerical=True)
    assert rubi_test(rubi_integrate(x*Erfi(b*x)**S(2), x), x, x**S(2)*Erfi(b*x)**S(2)/S(2) + Erfi(b*x)**S(2)/(S(4)*b**S(2)) + exp(S(2)*b**S(2)*x**S(2))/(S(2)*Pi*b**S(2)) - x*Erfi(b*x)*exp(b**S(2)*x**S(2))/(sqrt(Pi)*b), expand=True, _diff=True, _numerical=True)
    assert rubi_test(rubi_integrate(x**S(2)*Erfi(b*x)**S(2), x), x, x**S(3)*Erfi(b*x)**S(2)/S(3) + x*exp(S(2)*b**S(2)*x**S(2))/(S(3)*Pi*b**S(2)) - S(2)*x**S(2)*Erfi(b*x)*exp(b**S(2)*x**S(2))/(S(3)*sqrt(Pi)*b) + S(2)*Erfi(b*x)*exp(b**S(2)*x**S(2))/(S(3)*sqrt(Pi)*b**S(3)) - S(5)*sqrt(S(2))*Erfi(sqrt(S(2))*b*x)/(S(12)*sqrt(Pi)*b**S(3)), expand=True, _diff=True, _numerical=True)
    assert rubi_test(rubi_integrate(x**S(3)*Erfi(b*x)**S(2), x), x, x**S(4)*Erfi(b*x)**S(2)/S(4) - S(3)*Erfi(b*x)**S(2)/(S(16)*b**S(4)) + x**S(2)*exp(S(2)*b**S(2)*x**S(2))/(S(4)*Pi*b**S(2)) - exp(S(2)*b**S(2)*x**S(2))/(S(2)*Pi*b**S(4)) - x**S(3)*Erfi(b*x)*exp(b**S(2)*x**S(2))/(S(2)*sqrt(Pi)*b) + S(3)*x*Erfi(b*x)*exp(b**S(2)*x**S(2))/(S(4)*sqrt(Pi)*b**S(3)), expand=True, _diff=True, _numerical=True)
    assert rubi_test(rubi_integrate(x**S(4)*Erfi(b*x)**S(2), x), x, x**S(5)*Erfi(b*x)**S(2)/S(5) + x**S(3)*exp(S(2)*b**S(2)*x**S(2))/(S(5)*Pi*b**S(2)) - S(11)*x*exp(S(2)*b**S(2)*x**S(2))/(S(20)*Pi*b**S(4)) - S(2)*x**S(4)*Erfi(b*x)*exp(b**S(2)*x**S(2))/(S(5)*sqrt(Pi)*b) + S(4)*x**S(2)*Erfi(b*x)*exp(b**S(2)*x**S(2))/(S(5)*sqrt(Pi)*b**S(3)) - S(4)*Erfi(b*x)*exp(b**S(2)*x**S(2))/(S(5)*sqrt(Pi)*b**S(5)) + S(43)*sqrt(S(2))*Erfi(sqrt(S(2))*b*x)/(S(80)*sqrt(Pi)*b**S(5)), expand=True, _diff=True, _numerical=True)
    assert rubi_test(rubi_integrate(x**S(5)*Erfi(b*x)**S(2), x), x, x**S(6)*Erfi(b*x)**S(2)/S(6) + S(5)*Erfi(b*x)**S(2)/(S(16)*b**S(6)) + x**S(4)*exp(S(2)*b**S(2)*x**S(2))/(S(6)*Pi*b**S(2)) - S(7)*x**S(2)*exp(S(2)*b**S(2)*x**S(2))/(S(12)*Pi*b**S(4)) + S(11)*exp(S(2)*b**S(2)*x**S(2))/(S(12)*Pi*b**S(6)) - x**S(5)*Erfi(b*x)*exp(b**S(2)*x**S(2))/(S(3)*sqrt(Pi)*b) + S(5)*x**S(3)*Erfi(b*x)*exp(b**S(2)*x**S(2))/(S(6)*sqrt(Pi)*b**S(3)) - S(5)*x*Erfi(b*x)*exp(b**S(2)*x**S(2))/(S(4)*sqrt(Pi)*b**S(5)), expand=True, _diff=True, _numerical=True)
    assert rubi_test(rubi_integrate(Erfi(a + b*x)/x, x), x, Integrate(Erfi(a + b*x)/x, x), expand=True, _diff=True, _numerical=True)
    assert rubi_test(rubi_integrate(Erfi(a + b*x), x), x, (a + b*x)*Erfi(a + b*x)/b - exp((a + b*x)**S(2))/(sqrt(Pi)*b), expand=True, _diff=True, _numerical=True)
    assert rubi_test(rubi_integrate(x*Erfi(a + b*x), x), x, -a**S(2)*Erfi(a + b*x)/(S(2)*b**S(2)) + x**S(2)*Erfi(a + b*x)/S(2) + Erfi(a + b*x)/(S(4)*b**S(2)) + a*exp((a + b*x)**S(2))/(sqrt(Pi)*b**S(2)) - (a + b*x)*exp((a + b*x)**S(2))/(S(2)*sqrt(Pi)*b**S(2)), expand=True, _diff=True, _numerical=True)
    assert rubi_test(rubi_integrate(x**S(2)*Erfi(a + b*x), x), x, a**S(3)*Erfi(a + b*x)/(S(3)*b**S(3)) - a*Erfi(a + b*x)/(S(2)*b**S(3)) + x**S(3)*Erfi(a + b*x)/S(3) - a**S(2)*exp((a + b*x)**S(2))/(sqrt(Pi)*b**S(3)) + a*(a + b*x)*exp((a + b*x)**S(2))/(sqrt(Pi)*b**S(3)) - (a + b*x)**S(2)*exp((a + b*x)**S(2))/(S(3)*sqrt(Pi)*b**S(3)) + exp((a + b*x)**S(2))/(S(3)*sqrt(Pi)*b**S(3)), expand=True, _diff=True, _numerical=True)
    assert rubi_test(rubi_integrate(x**S(3)*Erfi(a + b*x), x), x, -a**S(4)*Erfi(a + b*x)/(S(4)*b**S(4)) + S(3)*a**S(2)*Erfi(a + b*x)/(S(4)*b**S(4)) + x**S(4)*Erfi(a + b*x)/S(4) - S(3)*Erfi(a + b*x)/(S(16)*b**S(4)) + a**S(3)*exp((a + b*x)**S(2))/(sqrt(Pi)*b**S(4)) - S(3)*a**S(2)*(a + b*x)*exp((a + b*x)**S(2))/(S(2)*sqrt(Pi)*b**S(4)) + a*(a + b*x)**S(2)*exp((a + b*x)**S(2))/(sqrt(Pi)*b**S(4)) - a*exp((a + b*x)**S(2))/(sqrt(Pi)*b**S(4)) - (a + b*x)**S(3)*exp((a + b*x)**S(2))/(S(4)*sqrt(Pi)*b**S(4)) + S(3)*(a + b*x)*exp((a + b*x)**S(2))/(S(8)*sqrt(Pi)*b**S(4)), expand=True, _diff=True, _numerical=True)
    assert rubi_test(rubi_integrate(Erfi(a + b*x)**S(2)/x, x), x, Integrate(Erfi(a + b*x)**S(2)/x, x), expand=True, _diff=True, _numerical=True)
    assert rubi_test(rubi_integrate(Erfi(a + b*x)**S(2), x), x, (a + b*x)*Erfi(a + b*x)**S(2)/b + sqrt(S(2))*sqrt(S(1)/Pi)*Erfi(sqrt(S(2))*(a + b*x))/b - S(2)*Erfi(a + b*x)*exp((a + b*x)**S(2))/(sqrt(Pi)*b), expand=True, _diff=True, _numerical=True)
    assert rubi_test(rubi_integrate(x*Erfi(a + b*x)**S(2), x), x, -a*(a + b*x)*Erfi(a + b*x)**S(2)/b**S(2) - sqrt(S(2))*a*sqrt(S(1)/Pi)*Erfi(sqrt(S(2))*(a + b*x))/b**S(2) + (a + b*x)**S(2)*Erfi(a + b*x)**S(2)/(S(2)*b**S(2)) + Erfi(a + b*x)**S(2)/(S(4)*b**S(2)) + exp(S(2)*(a + b*x)**S(2))/(S(2)*Pi*b**S(2)) + S(2)*a*Erfi(a + b*x)*exp((a + b*x)**S(2))/(sqrt(Pi)*b**S(2)) - (a + b*x)*Erfi(a + b*x)*exp((a + b*x)**S(2))/(sqrt(Pi)*b**S(2)), expand=True, _diff=True, _numerical=True)
    assert rubi_test(rubi_integrate(x**S(2)*Erfi(a + b*x)**S(2), x), x, a**S(2)*(a + b*x)*Erfi(a + b*x)**S(2)/b**S(3) + sqrt(S(2))*a**S(2)*sqrt(S(1)/Pi)*Erfi(sqrt(S(2))*(a + b*x))/b**S(3) - a*(a + b*x)**S(2)*Erfi(a + b*x)**S(2)/b**S(3) - a*Erfi(a + b*x)**S(2)/(S(2)*b**S(3)) + (a + b*x)**S(3)*Erfi(a + b*x)**S(2)/(S(3)*b**S(3)) - a*exp(S(2)*(a + b*x)**S(2))/(Pi*b**S(3)) + (a + b*x)*exp(S(2)*(a + b*x)**S(2))/(S(3)*Pi*b**S(3)) - S(2)*a**S(2)*Erfi(a + b*x)*exp((a + b*x)**S(2))/(sqrt(Pi)*b**S(3)) + S(2)*a*(a + b*x)*Erfi(a + b*x)*exp((a + b*x)**S(2))/(sqrt(Pi)*b**S(3)) - S(2)*(a + b*x)**S(2)*Erfi(a + b*x)*exp((a + b*x)**S(2))/(S(3)*sqrt(Pi)*b**S(3)) - S(5)*sqrt(S(2))*Erfi(sqrt(S(2))*(a + b*x))/(S(12)*sqrt(Pi)*b**S(3)) + S(2)*Erfi(a + b*x)*exp((a + b*x)**S(2))/(S(3)*sqrt(Pi)*b**S(3)), expand=True, _diff=True, _numerical=True)
    assert rubi_test(rubi_integrate(Erfi(b*x)*exp(b**S(2)*x**S(2))/x**S(8), x), x, S(4)*sqrt(Pi)*b**S(7)*Erfi(b*x)**S(2)/S(105) - S(8)*b**S(6)*Erfi(b*x)*exp(b**S(2)*x**S(2))/(S(105)*x) - S(4)*b**S(4)*Erfi(b*x)*exp(b**S(2)*x**S(2))/(S(105)*x**S(3)) - S(2)*b**S(2)*Erfi(b*x)*exp(b**S(2)*x**S(2))/(S(35)*x**S(5)) - Erfi(b*x)*exp(b**S(2)*x**S(2))/(S(7)*x**S(7)) + S(16)*b**S(7)*ExpIntegralEi(S(2)*b**S(2)*x**S(2))/(S(35)*sqrt(Pi)) - S(4)*b**S(5)*exp(S(2)*b**S(2)*x**S(2))/(S(21)*sqrt(Pi)*x**S(2)) - S(8)*b**S(3)*exp(S(2)*b**S(2)*x**S(2))/(S(105)*sqrt(Pi)*x**S(4)) - b*exp(S(2)*b**S(2)*x**S(2))/(S(21)*sqrt(Pi)*x**S(6)), expand=True, _diff=True, _numerical=True)
    assert rubi_test(rubi_integrate(Erfi(b*x)*exp(b**S(2)*x**S(2))/x**S(7), x), x, S(67)*sqrt(S(2))*b**S(6)*Erfi(sqrt(S(2))*b*x)/S(90) + b**S(6)*Integrate(Erfi(b*x)*exp(b**S(2)*x**S(2))/x, x)/S(6) - b**S(4)*Erfi(b*x)*exp(b**S(2)*x**S(2))/(S(12)*x**S(2)) - b**S(2)*Erfi(b*x)*exp(b**S(2)*x**S(2))/(S(12)*x**S(4)) - Erfi(b*x)*exp(b**S(2)*x**S(2))/(S(6)*x**S(6)) - S(67)*b**S(5)*exp(S(2)*b**S(2)*x**S(2))/(S(90)*sqrt(Pi)*x) - S(13)*b**S(3)*exp(S(2)*b**S(2)*x**S(2))/(S(90)*sqrt(Pi)*x**S(3)) - b*exp(S(2)*b**S(2)*x**S(2))/(S(15)*sqrt(Pi)*x**S(5)), expand=True, _diff=True, _numerical=True)
    assert rubi_test(rubi_integrate(Erfi(b*x)*exp(b**S(2)*x**S(2))/x**S(6), x), x, S(2)*sqrt(Pi)*b**S(5)*Erfi(b*x)**S(2)/S(15) - S(4)*b**S(4)*Erfi(b*x)*exp(b**S(2)*x**S(2))/(S(15)*x) - S(2)*b**S(2)*Erfi(b*x)*exp(b**S(2)*x**S(2))/(S(15)*x**S(3)) - Erfi(b*x)*exp(b**S(2)*x**S(2))/(S(5)*x**S(5)) + S(14)*b**S(5)*ExpIntegralEi(S(2)*b**S(2)*x**S(2))/(S(15)*sqrt(Pi)) - b**S(3)*exp(S(2)*b**S(2)*x**S(2))/(S(3)*sqrt(Pi)*x**S(2)) - b*exp(S(2)*b**S(2)*x**S(2))/(S(10)*sqrt(Pi)*x**S(4)), expand=True, _diff=True, _numerical=True)
    assert rubi_test(rubi_integrate(Erfi(b*x)*exp(b**S(2)*x**S(2))/x**S(5), x), x, S(7)*sqrt(S(2))*b**S(4)*Erfi(sqrt(S(2))*b*x)/S(6) + b**S(4)*Integrate(Erfi(b*x)*exp(b**S(2)*x**S(2))/x, x)/S(2) - b**S(2)*Erfi(b*x)*exp(b**S(2)*x**S(2))/(S(4)*x**S(2)) - Erfi(b*x)*exp(b**S(2)*x**S(2))/(S(4)*x**S(4)) - S(7)*b**S(3)*exp(S(2)*b**S(2)*x**S(2))/(S(6)*sqrt(Pi)*x) - b*exp(S(2)*b**S(2)*x**S(2))/(S(6)*sqrt(Pi)*x**S(3)), expand=True, _diff=True, _numerical=True)
    assert rubi_test(rubi_integrate(Erfi(b*x)*exp(b**S(2)*x**S(2))/x**S(4), x), x, sqrt(Pi)*b**S(3)*Erfi(b*x)**S(2)/S(3) - S(2)*b**S(2)*Erfi(b*x)*exp(b**S(2)*x**S(2))/(S(3)*x) - Erfi(b*x)*exp(b**S(2)*x**S(2))/(S(3)*x**S(3)) + S(4)*b**S(3)*ExpIntegralEi(S(2)*b**S(2)*x**S(2))/(S(3)*sqrt(Pi)) - b*exp(S(2)*b**S(2)*x**S(2))/(S(3)*sqrt(Pi)*x**S(2)), expand=True, _diff=True, _numerical=True)
    assert rubi_test(rubi_integrate(Erfi(b*x)*exp(b**S(2)*x**S(2))/x**S(3), x), x, sqrt(S(2))*b**S(2)*Erfi(sqrt(S(2))*b*x) + b**S(2)*Integrate(Erfi(b*x)*exp(b**S(2)*x**S(2))/x, x) - Erfi(b*x)*exp(b**S(2)*x**S(2))/(S(2)*x**S(2)) - b*exp(S(2)*b**S(2)*x**S(2))/(sqrt(Pi)*x), expand=True, _diff=True, _numerical=True)
    assert rubi_test(rubi_integrate(Erfi(b*x)*exp(b**S(2)*x**S(2))/x**S(2), x), x, sqrt(Pi)*b*Erfi(b*x)**S(2)/S(2) - Erfi(b*x)*exp(b**S(2)*x**S(2))/x + b*ExpIntegralEi(S(2)*b**S(2)*x**S(2))/sqrt(Pi), expand=True, _diff=True, _numerical=True)
    assert rubi_test(rubi_integrate(Erfi(b*x)*exp(b**S(2)*x**S(2))/x, x), x, Integrate(Erfi(b*x)*exp(b**S(2)*x**S(2))/x, x), expand=True, _diff=True, _numerical=True)
    assert rubi_test(rubi_integrate(Erfi(b*x)*exp(b**S(2)*x**S(2)), x), x, sqrt(Pi)*Erfi(b*x)**S(2)/(S(4)*b), expand=True, _diff=True, _numerical=True)
    assert rubi_test(rubi_integrate(x*Erfi(b*x)*exp(b**S(2)*x**S(2)), x), x, Erfi(b*x)*exp(b**S(2)*x**S(2))/(S(2)*b**S(2)) - sqrt(S(2))*Erfi(sqrt(S(2))*b*x)/(S(4)*b**S(2)), expand=True, _diff=True, _numerical=True)
    assert rubi_test(rubi_integrate(x**S(2)*Erfi(b*x)*exp(b**S(2)*x**S(2)), x), x, -sqrt(Pi)*Erfi(b*x)**S(2)/(S(8)*b**S(3)) + x*Erfi(b*x)*exp(b**S(2)*x**S(2))/(S(2)*b**S(2)) - exp(S(2)*b**S(2)*x**S(2))/(S(4)*sqrt(Pi)*b**S(3)), expand=True, _diff=True, _numerical=True)
    assert rubi_test(rubi_integrate(x**S(3)*Erfi(b*x)*exp(b**S(2)*x**S(2)), x), x, x**S(2)*Erfi(b*x)*exp(b**S(2)*x**S(2))/(S(2)*b**S(2)) - Erfi(b*x)*exp(b**S(2)*x**S(2))/(S(2)*b**S(4)) + S(5)*sqrt(S(2))*Erfi(sqrt(S(2))*b*x)/(S(16)*b**S(4)) - x*exp(S(2)*b**S(2)*x**S(2))/(S(4)*sqrt(Pi)*b**S(3)), expand=True, _diff=True, _numerical=True)
    assert rubi_test(rubi_integrate(x**S(4)*Erfi(b*x)*exp(b**S(2)*x**S(2)), x), x, S(3)*sqrt(Pi)*Erfi(b*x)**S(2)/(S(16)*b**S(5)) + x**S(3)*Erfi(b*x)*exp(b**S(2)*x**S(2))/(S(2)*b**S(2)) - S(3)*x*Erfi(b*x)*exp(b**S(2)*x**S(2))/(S(4)*b**S(4)) - x**S(2)*exp(S(2)*b**S(2)*x**S(2))/(S(4)*sqrt(Pi)*b**S(3)) + exp(S(2)*b**S(2)*x**S(2))/(S(2)*sqrt(Pi)*b**S(5)), expand=True, _diff=True, _numerical=True)
    assert rubi_test(rubi_integrate(x**S(5)*Erfi(b*x)*exp(b**S(2)*x**S(2)), x), x, x**S(4)*Erfi(b*x)*exp(b**S(2)*x**S(2))/(S(2)*b**S(2)) - x**S(2)*Erfi(b*x)*exp(b**S(2)*x**S(2))/b**S(4) + Erfi(b*x)*exp(b**S(2)*x**S(2))/b**S(6) - S(43)*sqrt(S(2))*Erfi(sqrt(S(2))*b*x)/(S(64)*b**S(6)) - x**S(3)*exp(S(2)*b**S(2)*x**S(2))/(S(4)*sqrt(Pi)*b**S(3)) + S(11)*x*exp(S(2)*b**S(2)*x**S(2))/(S(16)*sqrt(Pi)*b**S(5)), expand=True, _diff=True, _numerical=True)
    assert rubi_test(rubi_integrate(x**S(6)*Erfi(b*x)*exp(b**S(2)*x**S(2)), x), x, -S(15)*sqrt(Pi)*Erfi(b*x)**S(2)/(S(32)*b**S(7)) + x**S(5)*Erfi(b*x)*exp(b**S(2)*x**S(2))/(S(2)*b**S(2)) - S(5)*x**S(3)*Erfi(b*x)*exp(b**S(2)*x**S(2))/(S(4)*b**S(4)) + S(15)*x*Erfi(b*x)*exp(b**S(2)*x**S(2))/(S(8)*b**S(6)) - x**S(4)*exp(S(2)*b**S(2)*x**S(2))/(S(4)*sqrt(Pi)*b**S(3)) + S(7)*x**S(2)*exp(S(2)*b**S(2)*x**S(2))/(S(8)*sqrt(Pi)*b**S(5)) - S(11)*exp(S(2)*b**S(2)*x**S(2))/(S(8)*sqrt(Pi)*b**S(7)), expand=True, _diff=True, _numerical=True)<|MERGE_RESOLUTION|>--- conflicted
+++ resolved
@@ -135,14 +135,9 @@
     from sympy.functions.elementary.trigonometric import (atan, acsc, asin, acot, acos, asec, atan2)
     from sympy.core.numbers import pi as Pi
 
-<<<<<<< HEAD
 from sympy.integrals.rubi.rubimain import rubi_integrate
-from sympy import Integral as Integrate, exp, log
-=======
-from sympy.integrals.rubi.rubi import rubi_integrate
 from sympy.functions.elementary.exponential import (exp, log)
 from sympy.integrals.integrals import Integral as Integrate
->>>>>>> 6c853117
 
 a, b, c, d, e, f, g, h, i, j, k, l, m, n, o, p, q, r, s, t, u, v, w, x, y, z = symbols('a b c d e f g h i j k l m n o p q r s t u v w x y z')
 A, B, C, F, G, H, J, K, L, M, N, O, P, Q, R, T, U, V, W, X, Y, Z = symbols('A B C F G H J K L M N O P Q R T U V W X Y Z')
