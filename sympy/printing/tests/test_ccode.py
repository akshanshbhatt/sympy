import warnings
<<<<<<< HEAD
from sympy.core import (
    S, pi, oo, symbols, Rational, Integer, Float, Mod, GoldenRatio, EulerGamma, Catalan,
    Lambda, Dummy, Eq, nan
)
from sympy.functions import (
    Abs, acos, acosh, asin, asinh, atan, atanh, atan2, ceiling, cos, cosh, erf,
    erfc, exp, floor, gamma, log, loggamma, Max, Min, Piecewise, sign, sin, sinh,
    sqrt, tan, tanh
)
=======
from sympy.core import (S, pi, oo, symbols, Rational, Integer, Float, Mod, GoldenRatio,
                        EulerGamma, Catalan, Lambda, Dummy, Eq, nan, Mul, Pow)
from sympy.functions import (Abs, acos, acosh, asin, asinh, atan, atanh, atan2,
                             ceiling, cos, cosh, erf, erfc, exp, floor, gamma, log,
                             loggamma, Max, Min, Piecewise,
                             sign, sin, sinh, sqrt, tan, tanh)
>>>>>>> cc331f35
from sympy.sets import Range
from sympy.logic import ITE
from sympy.codegen import For, aug_assign, Assignment
from sympy.utilities.pytest import raises, XFAIL
from sympy.printing.ccode import CCodePrinter, C89CodePrinter, C99CodePrinter, get_math_macros
from sympy.codegen.ast import (
    AddAugmentedAssignment, Element, Type, FloatType, Declaration, Pointer, Variable, value_const, pointer_const,
    While, Scope, Print, FunctionPrototype, FunctionDefinition, FunctionCall, Statement, Return,
    real, float32, float64, float80, float128, intc, Comment
)
from sympy.codegen.cfunctions import expm1, log1p, exp2, log2, fma, log10, Cbrt, hypot, Sqrt
from sympy.codegen.cnodes import restrict
from sympy.utilities.lambdify import implemented_function
from sympy.utilities.exceptions import SymPyDeprecationWarning
from sympy.tensor import IndexedBase, Idx
from sympy.matrices import Matrix, MatrixSymbol

from sympy import ccode

x, y, z = symbols('x,y,z')


def test_printmethod():
    class fabs(Abs):
        def _ccode(self, printer):
            return "fabs(%s)" % printer._print(self.args[0])

    assert ccode(fabs(x)) == "fabs(x)"


def test_ccode_sqrt():
    assert ccode(sqrt(x)) == "sqrt(x)"
    assert ccode(x**0.5) == "sqrt(x)"
    assert ccode(sqrt(x)) == "sqrt(x)"


def test_ccode_Pow():
    assert ccode(x**3) == "pow(x, 3)"
    assert ccode(x**(y**3)) == "pow(x, pow(y, 3))"
    g = implemented_function('g', Lambda(x, 2*x))
    assert ccode(1/(g(x)*3.5)**(x - y**x)/(x**2 + y)) == \
        "pow(3.5*2*x, -x + pow(y, x))/(pow(x, 2) + y)"
    assert ccode(x**-1.0) == '1.0/x'
    assert ccode(x**Rational(2, 3)) == 'pow(x, 2.0/3.0)'
    assert ccode(x**Rational(2, 3), type_aliases={real: float80}) == 'powl(x, 2.0L/3.0L)'
    _cond_cfunc = [(lambda base, exp: exp.is_integer, "dpowi"),
                   (lambda base, exp: not exp.is_integer, "pow")]
    assert ccode(x**3, user_functions={'Pow': _cond_cfunc}) == 'dpowi(x, 3)'
    assert ccode(x**0.5, user_functions={'Pow': _cond_cfunc}) == 'pow(x, 0.5)'
    assert ccode(x**Rational(16, 5), user_functions={'Pow': _cond_cfunc}) == 'pow(x, 16.0/5.0)'
    _cond_cfunc2 = [(lambda base, exp: base == 2, lambda base, exp: 'exp2(%s)' % exp),
                    (lambda base, exp: base != 2, 'pow')]
    # Related to gh-11353
    assert ccode(2**x, user_functions={'Pow': _cond_cfunc2}) == 'exp2(x)'
    assert ccode(x**2, user_functions={'Pow': _cond_cfunc2}) == 'pow(x, 2)'
    # For issue 14160
    assert ccode(Mul(-2, x, Pow(Mul(y,y,evaluate=False), -1, evaluate=False),
                                                evaluate=False)) == '-2*x/(y*y)'


def test_ccode_Max():
    # Test for gh-11926
    assert ccode(Max(x,x*x),user_functions={"Max":"my_max", "Pow":"my_pow"}) == 'my_max(x, my_pow(x, 2))'


def test_ccode_constants_mathh():
    assert ccode(exp(1)) == "M_E"
    assert ccode(pi) == "M_PI"
    assert ccode(oo, standard='c89') == "HUGE_VAL"
    assert ccode(-oo, standard='c89') == "-HUGE_VAL"
    assert ccode(oo) == "INFINITY"
    assert ccode(-oo, standard='c99') == "-INFINITY"
    assert ccode(pi, type_aliases={real: float80}) == "M_PIl"



def test_ccode_constants_other():
    assert ccode(2*GoldenRatio) == "const double GoldenRatio = %s;\n2*GoldenRatio" % GoldenRatio.evalf(17)
    assert ccode(
        2*Catalan) == "const double Catalan = %s;\n2*Catalan" % Catalan.evalf(17)
    assert ccode(2*EulerGamma) == "const double EulerGamma = %s;\n2*EulerGamma" % EulerGamma.evalf(17)


def test_ccode_Rational():
    assert ccode(Rational(3, 7)) == "3.0/7.0"
    assert ccode(Rational(3, 7), type_aliases={real: float80}) == "3.0L/7.0L"
    assert ccode(Rational(18, 9)) == "2"
    assert ccode(Rational(3, -7)) == "-3.0/7.0"
    assert ccode(Rational(3, -7), type_aliases={real: float80}) == "-3.0L/7.0L"
    assert ccode(Rational(-3, -7)) == "3.0/7.0"
    assert ccode(Rational(-3, -7), type_aliases={real: float80}) == "3.0L/7.0L"
    assert ccode(x + Rational(3, 7)) == "x + 3.0/7.0"
    assert ccode(x + Rational(3, 7), type_aliases={real: float80}) == "x + 3.0L/7.0L"
    assert ccode(Rational(3, 7)*x) == "(3.0/7.0)*x"
    assert ccode(Rational(3, 7)*x, type_aliases={real: float80}) == "(3.0L/7.0L)*x"


def test_ccode_Integer():
    assert ccode(Integer(67)) == "67"
    assert ccode(Integer(-1)) == "-1"


def test_ccode_functions():
    assert ccode(sin(x) ** cos(x)) == "pow(sin(x), cos(x))"


def test_ccode_inline_function():
    x = symbols('x')
    g = implemented_function('g', Lambda(x, 2*x))
    assert ccode(g(x)) == "2*x"
    g = implemented_function('g', Lambda(x, 2*x/Catalan))
    assert ccode(
        g(x)) == "const double Catalan = %s;\n2*x/Catalan" % Catalan.evalf(17)
    A = IndexedBase('A')
    i = Idx('i', symbols('n', integer=True))
    g = implemented_function('g', Lambda(x, x*(1 + x)*(2 + x)))
    assert ccode(g(A[i]), assign_to=A[i]) == (
        "for (int i=0; i<n; i++){\n"
        "   A[i] = (A[i] + 1)*(A[i] + 2)*A[i];\n"
        "}"
    )


def test_ccode_exceptions():
    assert ccode(gamma(x), standard='C99') == "tgamma(x)"
    assert 'not supported in c' in ccode(gamma(x), standard='C89').lower()
    assert ccode(ceiling(x)) == "ceil(x)"
    assert ccode(Abs(x)) == "fabs(x)"
    assert ccode(gamma(x)) == "tgamma(x)"
    r, s = symbols('r,s', real=True)
    assert ccode(Mod(ceiling(r), ceiling(s))) == "((ceil(r)) % (ceil(s)))"
    assert ccode(Mod(r, s)) == "fmod(r, s)"


def test_ccode_user_functions():
    x = symbols('x', integer=False)
    n = symbols('n', integer=True)
    custom_functions = {
        "ceiling": "ceil",
        "Abs": [(lambda x: not x.is_integer, "fabs"), (lambda x: x.is_integer, "abs")],
    }
    assert ccode(ceiling(x), user_functions=custom_functions) == "ceil(x)"
    assert ccode(Abs(x), user_functions=custom_functions) == "fabs(x)"
    assert ccode(Abs(n), user_functions=custom_functions) == "abs(n)"


def test_ccode_boolean():
    assert ccode(True) == "true"
    assert ccode(S.true) == "true"
    assert ccode(False) == "false"
    assert ccode(S.false) == "false"
    assert ccode(x & y) == "x && y"
    assert ccode(x | y) == "x || y"
    assert ccode(~x) == "!x"
    assert ccode(x & y & z) == "x && y && z"
    assert ccode(x | y | z) == "x || y || z"
    assert ccode((x & y) | z) == "z || x && y"
    assert ccode((x | y) & z) == "z && (x || y)"


def test_ccode_Relational():
    from sympy import Eq, Ne, Le, Lt, Gt, Ge
    assert ccode(Eq(x, y)) == "x == y"
    assert ccode(Ne(x, y)) == "x != y"
    assert ccode(Le(x, y)) == "x <= y"
    assert ccode(Lt(x, y)) == "x < y"
    assert ccode(Gt(x, y)) == "x > y"
    assert ccode(Ge(x, y)) == "x >= y"


def test_ccode_Piecewise():
    expr = Piecewise((x, x < 1), (x**2, True))
    assert ccode(expr) == (
            "((x < 1) ? (\n"
            "   x\n"
            ")\n"
            ": (\n"
            "   pow(x, 2)\n"
            "))")
    assert ccode(expr, assign_to="c") == (
            "if (x < 1) {\n"
            "   c = x;\n"
            "}\n"
            "else {\n"
            "   c = pow(x, 2);\n"
            "}")
    expr = Piecewise((x, x < 1), (x + 1, x < 2), (x**2, True))
    assert ccode(expr) == (
            "((x < 1) ? (\n"
            "   x\n"
            ")\n"
            ": ((x < 2) ? (\n"
            "   x + 1\n"
            ")\n"
            ": (\n"
            "   pow(x, 2)\n"
            ")))")
    assert ccode(expr, assign_to='c') == (
            "if (x < 1) {\n"
            "   c = x;\n"
            "}\n"
            "else if (x < 2) {\n"
            "   c = x + 1;\n"
            "}\n"
            "else {\n"
            "   c = pow(x, 2);\n"
            "}")
    # Check that Piecewise without a True (default) condition error
    expr = Piecewise((x, x < 1), (x**2, x > 1), (sin(x), x > 0))
    raises(ValueError, lambda: ccode(expr))


def test_ccode_sinc():
    from sympy import sinc
    expr = sinc(x)
    assert ccode(expr) == (
            "((x != 0) ? (\n"
            "   sin(x)/x\n"
            ")\n"
            ": (\n"
            "   1\n"
            "))")


def test_ccode_Piecewise_deep():
    p = ccode(2*Piecewise((x, x < 1), (x + 1, x < 2), (x**2, True)))
    assert p == (
            "2*((x < 1) ? (\n"
            "   x\n"
            ")\n"
            ": ((x < 2) ? (\n"
            "   x + 1\n"
            ")\n"
            ": (\n"
            "   pow(x, 2)\n"
            ")))")
    expr = x*y*z + x**2 + y**2 + Piecewise((0, x < 0.5), (1, True)) + cos(z) - 1
    assert ccode(expr) == (
            "pow(x, 2) + x*y*z + pow(y, 2) + ((x < 0.5) ? (\n"
            "   0\n"
            ")\n"
            ": (\n"
            "   1\n"
            ")) + cos(z) - 1")
    assert ccode(expr, assign_to='c') == (
            "c = pow(x, 2) + x*y*z + pow(y, 2) + ((x < 0.5) ? (\n"
            "   0\n"
            ")\n"
            ": (\n"
            "   1\n"
            ")) + cos(z) - 1;")


def test_ccode_ITE():
    expr = ITE(x < 1, y, z)
    assert ccode(expr) == (
            "((x < 1) ? (\n"
            "   y\n"
            ")\n"
            ": (\n"
            "   z\n"
            "))")


def test_ccode_settings():
    raises(TypeError, lambda: ccode(sin(x), method="garbage"))


def test_ccode_Indexed():
    from sympy.tensor import IndexedBase, Idx
    from sympy import symbols
    s, n, m, o = symbols('s n m o', integer=True)
    i, j, k = Idx('i', n), Idx('j', m), Idx('k', o)

    x = IndexedBase('x')[j]
    A = IndexedBase('A')[i, j]
    B = IndexedBase('B')[i, j, k]

    with warnings.catch_warnings():
        warnings.filterwarnings("ignore", category=SymPyDeprecationWarning)
        p = CCodePrinter()
        p._not_c = set()

        assert p._print_Indexed(x) == 'x[j]'
        assert p._print_Indexed(A) == 'A[%s]' % (m*i+j)
        assert p._print_Indexed(B) == 'B[%s]' % (i*o*m+j*o+k)
        assert p._not_c == set()

        A = IndexedBase('A', shape=(5,3))[i, j]
        assert p._print_Indexed(A) == 'A[%s]' % (3*i + j)

        A = IndexedBase('A', shape=(5,3), strides='F')[i, j]
        assert ccode(A) == 'A[%s]' % (i + 5*j)

        A = IndexedBase('A', shape=(29,29), strides=(1, s), offset=o)[i, j]
        assert ccode(A) == 'A[o + s*j + i]'

        Abase = IndexedBase('A', strides=(s, m, n), offset=o)
        assert ccode(Abase[i, j, k]) == 'A[m*j + n*k + o + s*i]'
        assert ccode(Abase[2, 3, k]) == 'A[3*m + n*k + o + 2*s]'


def test_Element():
    assert ccode(Element('x', 'ij')) == 'x[i][j]'
    assert ccode(Element('x', 'ij', strides='kl', offset='o')) == 'x[i*k + j*l + o]'
    assert ccode(Element('x', (3,))) == 'x[3]'
    assert ccode(Element('x', (3,4,5))) == 'x[3][4][5]'


def test_ccode_Indexed_without_looking_for_contraction():
    len_y = 5
    y = IndexedBase('y', shape=(len_y,))
    x = IndexedBase('x', shape=(len_y,))
    Dy = IndexedBase('Dy', shape=(len_y-1,))
    i = Idx('i', len_y-1)
    e=Eq(Dy[i], (y[i+1]-y[i])/(x[i+1]-x[i]))
    code0 = ccode(e.rhs, assign_to=e.lhs, contract=False)
    assert code0 == 'Dy[i] = (y[%s] - y[i])/(x[%s] - x[i]);' % (i + 1, i + 1)


def test_ccode_loops_matrix_vector():
    n, m = symbols('n m', integer=True)
    A = IndexedBase('A')
    x = IndexedBase('x')
    y = IndexedBase('y')
    i = Idx('i', m)
    j = Idx('j', n)

    s = (
        'for (int i=0; i<m; i++){\n'
        '   y[i] = 0;\n'
        '}\n'
        'for (int i=0; i<m; i++){\n'
        '   for (int j=0; j<n; j++){\n'
        '      y[i] = A[%s]*x[j] + y[i];\n' % (i*n + j) +\
        '   }\n'
        '}'
    )
    assert ccode(A[i, j]*x[j], assign_to=y[i]) == s


def test_dummy_loops():
    i, m = symbols('i m', integer=True, cls=Dummy)
    x = IndexedBase('x')
    y = IndexedBase('y')
    i = Idx(i, m)

    expected = (
        'for (int i_%(icount)i=0; i_%(icount)i<m_%(mcount)i; i_%(icount)i++){\n'
        '   y[i_%(icount)i] = x[i_%(icount)i];\n'
        '}'
    ) % {'icount': i.label.dummy_index, 'mcount': m.dummy_index}

    assert ccode(x[i], assign_to=y[i]) == expected


def test_ccode_loops_add():
    from sympy.tensor import IndexedBase, Idx
    from sympy import symbols
    n, m = symbols('n m', integer=True)
    A = IndexedBase('A')
    x = IndexedBase('x')
    y = IndexedBase('y')
    z = IndexedBase('z')
    i = Idx('i', m)
    j = Idx('j', n)

    s = (
        'for (int i=0; i<m; i++){\n'
        '   y[i] = x[i] + z[i];\n'
        '}\n'
        'for (int i=0; i<m; i++){\n'
        '   for (int j=0; j<n; j++){\n'
        '      y[i] = A[%s]*x[j] + y[i];\n' % (i*n + j) +\
        '   }\n'
        '}'
    )
    assert ccode(A[i, j]*x[j] + x[i] + z[i], assign_to=y[i]) == s


def test_ccode_loops_multiple_contractions():
    from sympy.tensor import IndexedBase, Idx
    from sympy import symbols
    n, m, o, p = symbols('n m o p', integer=True)
    a = IndexedBase('a')
    b = IndexedBase('b')
    y = IndexedBase('y')
    i = Idx('i', m)
    j = Idx('j', n)
    k = Idx('k', o)
    l = Idx('l', p)

    s = (
        'for (int i=0; i<m; i++){\n'
        '   y[i] = 0;\n'
        '}\n'
        'for (int i=0; i<m; i++){\n'
        '   for (int j=0; j<n; j++){\n'
        '      for (int k=0; k<o; k++){\n'
        '         for (int l=0; l<p; l++){\n'
        '            y[i] = a[%s]*b[%s] + y[i];\n' % (i*n*o*p + j*o*p + k*p + l, j*o*p + k*p + l) +\
        '         }\n'
        '      }\n'
        '   }\n'
        '}'
    )
    assert ccode(b[j, k, l]*a[i, j, k, l], assign_to=y[i]) == s


def test_ccode_loops_addfactor():
    from sympy.tensor import IndexedBase, Idx
    from sympy import symbols
    n, m, o, p = symbols('n m o p', integer=True)
    a = IndexedBase('a')
    b = IndexedBase('b')
    c = IndexedBase('c')
    y = IndexedBase('y')
    i = Idx('i', m)
    j = Idx('j', n)
    k = Idx('k', o)
    l = Idx('l', p)

    s = (
        'for (int i=0; i<m; i++){\n'
        '   y[i] = 0;\n'
        '}\n'
        'for (int i=0; i<m; i++){\n'
        '   for (int j=0; j<n; j++){\n'
        '      for (int k=0; k<o; k++){\n'
        '         for (int l=0; l<p; l++){\n'
        '            y[i] = (a[%s] + b[%s])*c[%s] + y[i];\n' % (i*n*o*p + j*o*p + k*p + l, i*n*o*p + j*o*p + k*p + l, j*o*p + k*p + l) +\
        '         }\n'
        '      }\n'
        '   }\n'
        '}'
    )
    assert ccode((a[i, j, k, l] + b[i, j, k, l])*c[j, k, l], assign_to=y[i]) == s


def test_ccode_loops_multiple_terms():
    from sympy.tensor import IndexedBase, Idx
    from sympy import symbols
    n, m, o, p = symbols('n m o p', integer=True)
    a = IndexedBase('a')
    b = IndexedBase('b')
    c = IndexedBase('c')
    y = IndexedBase('y')
    i = Idx('i', m)
    j = Idx('j', n)
    k = Idx('k', o)

    s0 = (
        'for (int i=0; i<m; i++){\n'
        '   y[i] = 0;\n'
        '}\n'
    )
    s1 = (
        'for (int i=0; i<m; i++){\n'
        '   for (int j=0; j<n; j++){\n'
        '      for (int k=0; k<o; k++){\n'
        '         y[i] = b[j]*b[k]*c[%s] + y[i];\n' % (i*n*o + j*o + k) +\
        '      }\n'
        '   }\n'
        '}\n'
    )
    s2 = (
        'for (int i=0; i<m; i++){\n'
        '   for (int k=0; k<o; k++){\n'
        '      y[i] = a[%s]*b[k] + y[i];\n' % (i*o + k) +\
        '   }\n'
        '}\n'
    )
    s3 = (
        'for (int i=0; i<m; i++){\n'
        '   for (int j=0; j<n; j++){\n'
        '      y[i] = a[%s]*b[j] + y[i];\n' % (i*n + j) +\
        '   }\n'
        '}\n'
    )
    c = ccode(b[j]*a[i, j] + b[k]*a[i, k] + b[j]*b[k]*c[i, j, k], assign_to=y[i])
    assert (c == s0 + s1 + s2 + s3[:-1] or
            c == s0 + s1 + s3 + s2[:-1] or
            c == s0 + s2 + s1 + s3[:-1] or
            c == s0 + s2 + s3 + s1[:-1] or
            c == s0 + s3 + s1 + s2[:-1] or
            c == s0 + s3 + s2 + s1[:-1])


def test_dereference_printing():
    expr = x + y + sin(z) + z
    assert ccode(expr, dereference=[z]) == "x + y + (*z) + sin((*z))"


def test_Matrix_printing():
    # Test returning a Matrix
    mat = Matrix([x*y, Piecewise((2 + x, y>0), (y, True)), sin(z)])
    A = MatrixSymbol('A', 3, 1)
    assert ccode(mat, A) == (
        "A[0] = x*y;\n"
        "if (y > 0) {\n"
        "   A[1] = x + 2;\n"
        "}\n"
        "else {\n"
        "   A[1] = y;\n"
        "}\n"
        "A[2] = sin(z);")
    # Test using MatrixElements in expressions
    expr = Piecewise((2*A[2, 0], x > 0), (A[2, 0], True)) + sin(A[1, 0]) + A[0, 0]
    assert ccode(expr) == (
        "((x > 0) ? (\n"
        "   2*A[2]\n"
        ")\n"
        ": (\n"
        "   A[2]\n"
        ")) + sin(A[1]) + A[0]")
    # Test using MatrixElements in a Matrix
    q = MatrixSymbol('q', 5, 1)
    M = MatrixSymbol('M', 3, 3)
    m = Matrix([[sin(q[1,0]), 0, cos(q[2,0])],
        [q[1,0] + q[2,0], q[3, 0], 5],
        [2*q[4, 0]/q[1,0], sqrt(q[0,0]) + 4, 0]])
    assert ccode(m, M) == (
        "M[0] = sin(q[1]);\n"
        "M[1] = 0;\n"
        "M[2] = cos(q[2]);\n"
        "M[3] = q[1] + q[2];\n"
        "M[4] = q[3];\n"
        "M[5] = 5;\n"
        "M[6] = 2*q[4]/q[1];\n"
        "M[7] = sqrt(q[0]) + 4;\n"
        "M[8] = 0;")


def test_ccode_reserved_words():
    x, y = symbols('x, if')
    with raises(ValueError):
        ccode(y**2, error_on_reserved=True, standard='C99')
    assert ccode(y**2) == 'pow(if_, 2)'
    assert ccode(x * y**2, dereference=[y]) == 'pow((*if_), 2)*x'
    assert ccode(y**2, reserved_word_suffix='_unreserved') == 'pow(if_unreserved, 2)'


def test_ccode_sign():
    expr1, ref1 = sign(x) * y, 'y*(((x) > 0) - ((x) < 0))'
    expr2, ref2 = sign(cos(x)), '(((cos(x)) > 0) - ((cos(x)) < 0))'
    expr3, ref3 = sign(2 * x + x**2) * x + x**2, 'pow(x, 2) + x*(((pow(x, 2) + 2*x) > 0) - ((pow(x, 2) + 2*x) < 0))'
    assert ccode(expr1) == ref1
    assert ccode(expr1, 'z') == 'z = %s;' % ref1
    assert ccode(expr2) == ref2
    assert ccode(expr3) == ref3

def test_ccode_Assignment():
    assert ccode(Assignment(x, y + z)) == 'x = y + z;'
    assert ccode(aug_assign(x, '+', y + z)) == 'x += y + z;'


def test_ccode_For():
    f = For(x, Range(0, 10, 2), [aug_assign(y, '*', x)])
    assert ccode(f) == ("for (x = 0; x < 10; x += 2) {\n"
                        "   y *= x;\n"
                        "}")

def test_ccode_Max_Min():
    assert ccode(Max(x, 0), standard='C89') == '((0 > x) ? 0 : x)'
    assert ccode(Max(x, 0), standard='C99') == 'fmax(0, x)'
    assert ccode(Min(x, 0, sqrt(x)), standard='c89') == (
        '((0 < ((x < sqrt(x)) ? x : sqrt(x))) ? 0 : ((x < sqrt(x)) ? x : sqrt(x)))'
    )

def test_ccode_standard():
    assert ccode(expm1(x), standard='c99') == 'expm1(x)'
    assert ccode(nan, standard='c99') == 'NAN'
    assert ccode(float('nan'), standard='c99') == 'NAN'


def test_CCodePrinter():
    with warnings.catch_warnings():
        warnings.filterwarnings("error", category=SymPyDeprecationWarning)
        with raises(SymPyDeprecationWarning):
            CCodePrinter()
    with warnings.catch_warnings():
        warnings.filterwarnings("ignore", category=SymPyDeprecationWarning)
        assert CCodePrinter().language == 'C'


def test_C89CodePrinter():
    c89printer = C89CodePrinter()
    assert c89printer.language == 'C'
    assert c89printer.standard == 'C89'
    assert 'void' in c89printer.reserved_words
    assert 'template' not in c89printer.reserved_words


def test_C99CodePrinter():
    assert C99CodePrinter().doprint(expm1(x)) == 'expm1(x)'
    assert C99CodePrinter().doprint(log1p(x)) == 'log1p(x)'
    assert C99CodePrinter().doprint(exp2(x)) == 'exp2(x)'
    assert C99CodePrinter().doprint(log2(x)) == 'log2(x)'
    assert C99CodePrinter().doprint(fma(x, y, -z)) == 'fma(x, y, -z)'
    assert C99CodePrinter().doprint(log10(x)) == 'log10(x)'
    assert C99CodePrinter().doprint(Cbrt(x)) == 'cbrt(x)'  # note Cbrt due to cbrt already taken.
    assert C99CodePrinter().doprint(hypot(x, y)) == 'hypot(x, y)'
    assert C99CodePrinter().doprint(loggamma(x)) == 'lgamma(x)'
    assert C99CodePrinter().doprint(Max(x, 3, x**2)) == 'fmax(3, fmax(x, pow(x, 2)))'
    assert C99CodePrinter().doprint(Min(x, 3)) == 'fmin(3, x)'
    c99printer = C99CodePrinter()
    assert c99printer.language == 'C'
    assert c99printer.standard == 'C99'
    assert 'restrict' in c99printer.reserved_words
    assert 'using' not in c99printer.reserved_words


@XFAIL
def test_C99CodePrinter__precision_f80():
    f80_printer = C99CodePrinter(dict(type_aliases={real: float80}))
    assert f80_printer.doprint(sin(x+Float('2.1'))) == 'sinl(x + 2.1L)'


def test_C99CodePrinter__precision():
    n = symbols('n', integer=True)
    f32_printer = C99CodePrinter(dict(type_aliases={real: float32}))
    f64_printer = C99CodePrinter(dict(type_aliases={real: float64}))
    f80_printer = C99CodePrinter(dict(type_aliases={real: float80}))
    assert f32_printer.doprint(sin(x+2.1)) == 'sinf(x + 2.1F)'
    assert f64_printer.doprint(sin(x+2.1)) == 'sin(x + 2.1000000000000001)'
    assert f80_printer.doprint(sin(x+Float('2.0'))) == 'sinl(x + 2.0L)'

    for printer, suffix in zip([f32_printer, f64_printer, f80_printer], ['f', '', 'l']):
        def check(expr, ref):
            assert printer.doprint(expr) == ref.format(s=suffix, S=suffix.upper())
        check(Abs(n), 'abs(n)')
        check(Abs(x + 2.0), 'fabs{s}(x + 2.0{S})')
        check(sin(x + 4.0)**cos(x - 2.0), 'pow{s}(sin{s}(x + 4.0{S}), cos{s}(x - 2.0{S}))')
        check(exp(x*8.0), 'exp{s}(8.0{S}*x)')
        check(exp2(x), 'exp2{s}(x)')
        check(expm1(x*4.0), 'expm1{s}(4.0{S}*x)')
        check(Mod(n, 2), '((n) % (2))')
        check(Mod(2*n + 3, 3*n + 5), '((2*n + 3) % (3*n + 5))')
        check(Mod(x + 2.0, 3.0), 'fmod{s}(1.0{S}*x + 2.0{S}, 3.0{S})')
        check(Mod(x, 2.0*x + 3.0), 'fmod{s}(1.0{S}*x, 2.0{S}*x + 3.0{S})')
        check(log(x/2), 'log{s}((1.0{S}/2.0{S})*x)')
        check(log10(3*x/2), 'log10{s}((3.0{S}/2.0{S})*x)')
        check(log2(x*8.0), 'log2{s}(8.0{S}*x)')
        check(log1p(x), 'log1p{s}(x)')
        check(2**x, 'pow{s}(2, x)')
        check(2.0**x, 'pow{s}(2.0{S}, x)')
        check(x**3, 'pow{s}(x, 3)')
        check(x**4.0, 'pow{s}(x, 4.0{S})')
        check(sqrt(3+x), 'sqrt{s}(x + 3)')
        check(Cbrt(x-2.0), 'cbrt{s}(x - 2.0{S})')
        check(hypot(x, y), 'hypot{s}(x, y)')
        check(sin(3.*x + 2.), 'sin{s}(3.0{S}*x + 2.0{S})')
        check(cos(3.*x - 1.), 'cos{s}(3.0{S}*x - 1.0{S})')
        check(tan(4.*y + 2.), 'tan{s}(4.0{S}*y + 2.0{S})')
        check(asin(3.*x + 2.), 'asin{s}(3.0{S}*x + 2.0{S})')
        check(acos(3.*x + 2.), 'acos{s}(3.0{S}*x + 2.0{S})')
        check(atan(3.*x + 2.), 'atan{s}(3.0{S}*x + 2.0{S})')
        check(atan2(3.*x, 2.*y), 'atan2{s}(3.0{S}*x, 2.0{S}*y)')

        check(sinh(3.*x + 2.), 'sinh{s}(3.0{S}*x + 2.0{S})')
        check(cosh(3.*x - 1.), 'cosh{s}(3.0{S}*x - 1.0{S})')
        check(tanh(4.0*y + 2.), 'tanh{s}(4.0{S}*y + 2.0{S})')
        check(asinh(3.*x + 2.), 'asinh{s}(3.0{S}*x + 2.0{S})')
        check(acosh(3.*x + 2.), 'acosh{s}(3.0{S}*x + 2.0{S})')
        check(atanh(3.*x + 2.), 'atanh{s}(3.0{S}*x + 2.0{S})')
        check(erf(42.*x), 'erf{s}(42.0{S}*x)')
        check(erfc(42.*x), 'erfc{s}(42.0{S}*x)')
        check(gamma(x), 'tgamma{s}(x)')
        check(loggamma(x), 'lgamma{s}(x)')

        check(ceiling(x + 2.), "ceil{s}(x + 2.0{S})")
        check(floor(x + 2.), "floor{s}(x + 2.0{S})")
        check(fma(x, y, -z), 'fma{s}(x, y, -z)')
        check(Max(x, 8.0, x**4.0), 'fmax{s}(8.0{S}, fmax{s}(x, pow{s}(x, 4.0{S})))')
        check(Min(x, 2.0), 'fmin{s}(2.0{S}, x)')


def test_get_math_macros():
    macros = get_math_macros()
    assert macros[exp(1)] == 'M_E'
    assert macros[1/Sqrt(2)] == 'M_SQRT1_2'


def test_ccode_Declaration():
    i = symbols('i', integer=True)
    var1 = Variable(i, type=Type.from_expr(i))
    dcl1 = Declaration(var1)
    assert ccode(dcl1) == 'int i'

    var2 = Variable(x, type=float32, attrs={value_const})
    dcl2a = Declaration(var2)
    assert ccode(dcl2a) == 'const float x'
    dcl2b = var2.as_Declaration(value=pi)
    assert ccode(dcl2b) == 'const float x = M_PI'

    var3 = Variable(y, type=Type('bool'))
    dcl3 = Declaration(var3)
    printer = C89CodePrinter()
    assert 'stdbool.h' not in printer.headers
    assert printer.doprint(dcl3) == 'bool y'
    assert 'stdbool.h' in printer.headers

    u = symbols('u', real=True)
    ptr4 = Pointer.deduced(u, attrs={pointer_const, restrict})
    dcl4 = Declaration(ptr4)
    assert ccode(dcl4) == 'double * const restrict u'

    var5 = Variable(x, Type('__float128'), attrs={value_const})
    dcl5a = Declaration(var5)
    assert ccode(dcl5a) == 'const __float128 x'
    var5b = Variable(var5.symbol, var5.type, pi, attrs=var5.attrs)
    dcl5b = Declaration(var5b)
    assert ccode(dcl5b) == 'const __float128 x = M_PI'


def test_C99CodePrinter_custom_type():
    # We will look at __float128 (new in glibc 2.26)
    f128 = FloatType('_Float128', float128.nbits, float128.nmant, float128.nexp)
    p128 = C99CodePrinter(dict(
        type_aliases={real: f128},
        type_literal_suffixes={f128: 'Q'},
        type_func_suffixes={f128: 'f128'},
        type_math_macro_suffixes={
            real: 'f128',
            f128: 'f128'
        },
        type_macros={
            f128: ('__STDC_WANT_IEC_60559_TYPES_EXT__',)
        }
    ))
    assert p128.doprint(x) == 'x'
    assert not p128.headers
    assert not p128.libraries
    assert not p128.macros
    assert p128.doprint(2.0) == '2.0Q'
    assert not p128.headers
    assert not p128.libraries
    assert p128.macros == {'__STDC_WANT_IEC_60559_TYPES_EXT__'}

    assert p128.doprint(Rational(1, 2)) == '1.0Q/2.0Q'
    assert p128.doprint(sin(x)) == 'sinf128(x)'
    assert p128.doprint(cos(2., evaluate=False)) == 'cosf128(2.0Q)'

    var5 = Variable(x, f128, attrs={value_const})

    dcl5a = Declaration(var5)
    assert ccode(dcl5a) == 'const _Float128 x'
    var5b = Variable(x, f128, pi, attrs={value_const})
    dcl5b = Declaration(var5b)
    assert p128.doprint(dcl5b) == 'const _Float128 x = M_PIf128'
    var5b = Variable(x, f128, value=Catalan.evalf(38), attrs={value_const})
    dcl5c = Declaration(var5b)
    assert p128.doprint(dcl5c) == 'const _Float128 x = %sQ' % Catalan.evalf(f128.decimal_dig)


def test_MatrixElement_printing():
    # test cases for issue #11821
    A = MatrixSymbol("A", 1, 3)
    B = MatrixSymbol("B", 1, 3)
    C = MatrixSymbol("C", 1, 3)

    assert(ccode(A[0, 0]) == "A[0]")
    assert(ccode(3 * A[0, 0]) == "3*A[0]")

    F = C[0, 0].subs(C, A - B)
    assert(ccode(F) == "(-B + A)[0]")


def test_subclass_CCodePrinter():
    # issue gh-12687
    class MySubClass(CCodePrinter):
        pass


def test_ccode_math_macros():
    assert ccode(z + exp(1)) == 'z + M_E'
    assert ccode(z + log2(exp(1))) == 'z + M_LOG2E'
    assert ccode(z + 1/log(2)) == 'z + M_LOG2E'
    assert ccode(z + log(2)) == 'z + M_LN2'
    assert ccode(z + log(10)) == 'z + M_LN10'
    assert ccode(z + pi) == 'z + M_PI'
    assert ccode(z + pi/2) == 'z + M_PI_2'
    assert ccode(z + pi/4) == 'z + M_PI_4'
    assert ccode(z + 1/pi) == 'z + M_1_PI'
    assert ccode(z + 2/pi) == 'z + M_2_PI'
    assert ccode(z + 2/sqrt(pi)) == 'z + M_2_SQRTPI'
    assert ccode(z + 2/Sqrt(pi)) == 'z + M_2_SQRTPI'
    assert ccode(z + sqrt(2)) == 'z + M_SQRT2'
    assert ccode(z + Sqrt(2)) == 'z + M_SQRT2'
    assert ccode(z + 1/sqrt(2)) == 'z + M_SQRT1_2'
    assert ccode(z + 1/Sqrt(2)) == 'z + M_SQRT1_2'


def test_ccode_Type():
    assert ccode(Type('float')) == 'float'
    assert ccode(intc) == 'int'


def test_ccode_codegen_ast():
    assert ccode(Comment("this is a comment")) == "// this is a comment"
    assert ccode(While(abs(x) > 1, [aug_assign(x, '-', 1)])) == (
        'while (fabs(x) > 1) {\n'
        '   x -= 1;\n'
        '}'
    )
    assert ccode(Scope([AddAugmentedAssignment(x, 1)])) == (
        '{\n'
        '   x += 1;\n'
        '}'
    )
    inp_x = Declaration(Variable(x, type=real))
    assert ccode(FunctionPrototype(real, 'pwer', [inp_x])) == 'double pwer(double x)'
    assert ccode(FunctionDefinition(real, 'pwer', [inp_x], [Assignment(x, x**2)])) == (
        'double pwer(double x){\n'
        '   x = pow(x, 2);\n'
        '}'
    )

    # explicit wrapping node for statement:
    assert ccode(Statement(x)) == 'x;'
    assert ccode(Statement(Print([x, y], "%d %d"))) == 'printf("%d %d", x, y);'
    assert ccode(Statement(FunctionCall('pwer', [x]))) == 'pwer(x);'
    assert ccode(Statement(Return(x))) == 'return x;'<|MERGE_RESOLUTION|>--- conflicted
+++ resolved
@@ -1,22 +1,13 @@
 import warnings
-<<<<<<< HEAD
 from sympy.core import (
     S, pi, oo, symbols, Rational, Integer, Float, Mod, GoldenRatio, EulerGamma, Catalan,
-    Lambda, Dummy, Eq, nan
+    Lambda, Dummy, Eq, nan, Mul, Pow
 )
 from sympy.functions import (
     Abs, acos, acosh, asin, asinh, atan, atanh, atan2, ceiling, cos, cosh, erf,
     erfc, exp, floor, gamma, log, loggamma, Max, Min, Piecewise, sign, sin, sinh,
     sqrt, tan, tanh
 )
-=======
-from sympy.core import (S, pi, oo, symbols, Rational, Integer, Float, Mod, GoldenRatio,
-                        EulerGamma, Catalan, Lambda, Dummy, Eq, nan, Mul, Pow)
-from sympy.functions import (Abs, acos, acosh, asin, asinh, atan, atanh, atan2,
-                             ceiling, cos, cosh, erf, erfc, exp, floor, gamma, log,
-                             loggamma, Max, Min, Piecewise,
-                             sign, sin, sinh, sqrt, tan, tanh)
->>>>>>> cc331f35
 from sympy.sets import Range
 from sympy.logic import ITE
 from sympy.codegen import For, aug_assign, Assignment
