--- conflicted
+++ resolved
@@ -154,23 +154,8 @@
 
 def test_subs_dict1():
     x, y = symbols('x y')
-<<<<<<< HEAD
-    assert (1+x*y).subs(x, pi) == 1 + pi*y
-    assert (1+x*y).subs({x:pi, y:2}) == 1 + 2*pi
-    c2,c3,q1p,q2p,c1,s1,s2,s3= symbols('c2,c3,q1p,q2p,c1,s1,s2,s3')
-    test=c2**2*q2p*c3 + c1**2*s2**2*q2p*c3 + s1**2*s2**2*q2p*c3 \
-        - c1**2*q1p*c2*s3 - s1**2*q1p*c2*s3
-    assert test.subs({c1**2 : 1-s1**2, c2**2 : 1-s2**2, c3**3: 1-s3**2}) \
-        == c3*q2p*(1 - s2**2) + c3*q2p*s2**2*(1 - s1**2) - c2*q1p*s3*(1 - s1**2) \
-        + c3*q2p*s1**2*s2**2 - c2*q1p*s3*s1**2
-
-def test_subs_dict2():
-    x = Symbol('x')
-    a,b,c = map(Wild, 'abc')
-=======
     assert (1 + x*y).subs(x, pi) == 1 + pi*y
     assert (1 + x*y).subs({x:pi, y:2}) == 1 + 2*pi
->>>>>>> 49f0b4b1
 
     c2, c3, q1p, q2p, c1, s1, s2, s3 = symbols('c2 c3 q1p q2p c1 s1 s2 s3')
     test = (c2**2*q2p*c3 + c1**2*s2**2*q2p*c3 + s1**2*s2**2*q2p*c3
