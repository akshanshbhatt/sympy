import decimal
from sympy import (Rational, Symbol, Float, I, sqrt, cbrt, oo, nan, pi, E,
                   Integer, S, factorial, Catalan, EulerGamma, GoldenRatio,
                   TribonacciConstant, cos, exp,
                   Number, zoo, log, Mul, Pow, Tuple, latex, Gt, Lt, Ge, Le,
                   AlgebraicNumber, simplify, sin, fibonacci, RealField,
                   sympify, srepr)
from sympy.core.compatibility import long
from sympy.core.power import integer_nthroot, isqrt, integer_log
from sympy.core.logic import fuzzy_not
<<<<<<< HEAD
from sympy.core.numbers import (igcd, ilcm, igcdex, seterr, _intcache,
    igcd2, igcd_lehmer, mpf_norm, comp, mod_inverse)
from sympy.core.mod import Mod
from sympy.polys.domains.groundtypes import PythonRational
from sympy.utilities.decorator import conserve_mpmath_dps
from sympy.utilities.iterables import permutations
=======
from sympy.core.numbers import (igcd, ilcm, igcdex, seterr,
    mpf_norm, comp)
from mpmath import mpf
>>>>>>> 37780644
from sympy.utilities.pytest import XFAIL, raises

from mpmath import mpf
from mpmath.rational import mpq
import mpmath



t = Symbol('t', real=False)

def same_and_same_prec(a, b):
    # stricter matching for Floats
    return a == b and a._prec == b._prec


def test_seterr():
    seterr(divide=True)
    raises(ValueError, lambda: S.Zero/S.Zero)
    seterr(divide=False)
    assert S.Zero / S.Zero == S.NaN


def test_mod():
    x = Rational(1, 2)
    y = Rational(3, 4)
    z = Rational(5, 18043)

    assert x % x == 0
    assert x % y == 1/S(2)
    assert x % z == 3/S(36086)
    assert y % x == 1/S(4)
    assert y % y == 0
    assert y % z == 9/S(72172)
    assert z % x == 5/S(18043)
    assert z % y == 5/S(18043)
    assert z % z == 0

    a = Float(2.6)

    assert (a % .2) == 0
    assert (a % 2).round(15) == 0.6
    assert (a % 0.5).round(15) == 0.1

    p = Symbol('p', infinite=True)

    assert oo % oo == nan
    assert zoo % oo == nan
    assert 5 % oo == nan
    assert p % 5 == nan

    # In these two tests, if the precision of m does
    # not match the precision of the ans, then it is
    # likely that the change made now gives an answer
    # with degraded accuracy.
    r = Rational(500, 41)
    f = Float('.36', 3)
    m = r % f
    ans = Float(r % Rational(f), 3)
    assert m == ans and m._prec == ans._prec
    f = Float('8.36', 3)
    m = f % r
    ans = Float(Rational(f) % r, 3)
    assert m == ans and m._prec == ans._prec

    s = S.Zero

    assert s % float(1) == S.Zero

    # No rounding required since these numbers can be represented
    # exactly.
    assert Rational(3, 4) % Float(1.1) == 0.75
    assert Float(1.5) % Rational(5, 4) == 0.25
    assert Rational(5, 4).__rmod__(Float('1.5')) == 0.25
    assert Float('1.5').__rmod__(Float('2.75')) == Float('1.25')
    assert 2.75 % Float('1.5') == Float('1.25')

    a = Integer(7)
    b = Integer(4)

    assert type(a % b) == Integer
    assert a % b == Integer(3)
    assert Integer(1) % Rational(2, 3) == Rational(1, 3)
    assert Rational(7, 5) % Integer(1) == Rational(2, 5)
    assert Integer(2) % 1.5 == 0.5

    assert Integer(3).__rmod__(Integer(10)) == Integer(1)
    assert Integer(10) % 4 == Integer(2)
    assert 15 % Integer(4) == Integer(3)


def test_divmod():
    assert divmod(S(12), S(8)) == Tuple(1, 4)
    assert divmod(-S(12), S(8)) == Tuple(-2, 4)
    assert divmod(S(0), S(1)) == Tuple(0, 0)
    raises(ZeroDivisionError, lambda: divmod(S(0), S(0)))
    raises(ZeroDivisionError, lambda: divmod(S(1), S(0)))
    assert divmod(S(12), 8) == Tuple(1, 4)
    assert divmod(12, S(8)) == Tuple(1, 4)

    assert divmod(S("2"), S("3/2")) == Tuple(S("1"), S("1/2"))
    assert divmod(S("3/2"), S("2")) == Tuple(S("0"), S("3/2"))
    assert divmod(S("2"), S("3.5")) == Tuple(S("0"), S("2"))
    assert divmod(S("3.5"), S("2")) == Tuple(S("1"), S("1.5"))
    assert divmod(S("2"), S("1/3")) == Tuple(S("6"), S("0"))
    assert divmod(S("1/3"), S("2")) == Tuple(S("0"), S("1/3"))
    assert divmod(S("2"), S("0.1")) == Tuple(S("20"), S("0"))
    assert divmod(S("0.1"), S("2")) == Tuple(S("0"), S("0.1"))
    assert divmod(S("2"), 2) == Tuple(S("1"), S("0"))
    assert divmod(2, S("2")) == Tuple(S("1"), S("0"))
    assert divmod(S("2"), 1.5) == Tuple(S("1"), S("0.5"))
    assert divmod(1.5, S("2")) == Tuple(S("0"), S("1.5"))
    assert divmod(0.3, S("2")) == Tuple(S("0"), S("0.3"))
    assert divmod(S("3/2"), S("3.5")) == Tuple(S("0"), S("3/2"))
    assert divmod(S("3.5"), S("3/2")) == Tuple(S("2"), S("0.5"))
    assert divmod(S("3/2"), S("1/3")) == Tuple(S("4"), Float("1/6"))
    assert divmod(S("1/3"), S("3/2")) == Tuple(S("0"), S("1/3"))
    assert divmod(S("3/2"), S("0.1")) == Tuple(S("15"), S("0"))
    assert divmod(S("0.1"), S("3/2")) == Tuple(S("0"), S("0.1"))
    assert divmod(S("3/2"), 2) == Tuple(S("0"), S("3/2"))
    assert divmod(2, S("3/2")) == Tuple(S("1"), S("0.5"))
    assert divmod(S("3/2"), 1.5) == Tuple(S("1"), S("0"))
    assert divmod(1.5, S("3/2")) == Tuple(S("1"), S("0"))
    assert divmod(S("3/2"), 0.3) == Tuple(S("5"), S("0"))
    assert divmod(0.3, S("3/2")) == Tuple(S("0"), S("0.3"))
    assert divmod(S("1/3"), S("3.5")) == Tuple(S("0"), S("1/3"))
    assert divmod(S("3.5"), S("0.1")) == Tuple(S("35"), S("0"))
    assert divmod(S("0.1"), S("3.5")) == Tuple(S("0"), S("0.1"))
    assert divmod(S("3.5"), 2) == Tuple(S("1"), S("1.5"))
    assert divmod(2, S("3.5")) == Tuple(S("0"), S("2"))
    assert divmod(S("3.5"), 1.5) == Tuple(S("2"), S("0.5"))
    assert divmod(1.5, S("3.5")) == Tuple(S("0"), S("1.5"))
    assert divmod(0.3, S("3.5")) == Tuple(S("0"), S("0.3"))
    assert divmod(S("0.1"), S("1/3")) == Tuple(S("0"), S("0.1"))
    assert divmod(S("1/3"), 2) == Tuple(S("0"), S("1/3"))
    assert divmod(2, S("1/3")) == Tuple(S("6"), S("0"))
    assert divmod(S("1/3"), 1.5) == Tuple(S("0"), S("1/3"))
    assert divmod(0.3, S("1/3")) == Tuple(S("0"), S("0.3"))
    assert divmod(S("0.1"), 2) == Tuple(S("0"), S("0.1"))
    assert divmod(2, S("0.1")) == Tuple(S("20"), S("0"))
    assert divmod(S("0.1"), 1.5) == Tuple(S("0"), S("0.1"))
    assert divmod(1.5, S("0.1")) == Tuple(S("15"), S("0"))
    assert divmod(S("0.1"), 0.3) == Tuple(S("0"), S("0.1"))

    assert str(divmod(S("2"), 0.3)) == '(6, 0.2)'
    assert str(divmod(S("3.5"), S("1/3"))) == '(10, 0.166666666666667)'
    assert str(divmod(S("3.5"), 0.3)) == '(11, 0.2)'
    assert str(divmod(S("1/3"), S("0.1"))) == '(3, 0.0333333333333333)'
    assert str(divmod(1.5, S("1/3"))) == '(4, 0.166666666666667)'
    assert str(divmod(S("1/3"), 0.3)) == '(1, 0.0333333333333333)'
    assert str(divmod(0.3, S("0.1"))) == '(2, 0.1)'

    assert divmod(-3, S(2)) == (-2, 1)
    assert divmod(S(-3), S(2)) == (-2, 1)
    assert divmod(S(-3), 2) == (-2, 1)

    assert divmod(S(4), S(-3.1)) == Tuple(-2, -2.2)
    assert divmod(S(4), S(-2.1)) == divmod(4, -2.1)
    assert divmod(S(-8), S(-2.5) ) == Tuple(3 , -0.5)

def test_igcd():
    assert igcd(0, 0) == 0
    assert igcd(0, 1) == 1
    assert igcd(1, 0) == 1
    assert igcd(0, 7) == 7
    assert igcd(7, 0) == 7
    assert igcd(7, 1) == 1
    assert igcd(1, 7) == 1
    assert igcd(-1, 0) == 1
    assert igcd(0, -1) == 1
    assert igcd(-1, -1) == 1
    assert igcd(-1, 7) == 1
    assert igcd(7, -1) == 1
    assert igcd(8, 2) == 2
    assert igcd(4, 8) == 4
    assert igcd(8, 16) == 8
    assert igcd(7, -3) == 1
    assert igcd(-7, 3) == 1
    assert igcd(-7, -3) == 1
    assert igcd(*[10, 20, 30]) == 10
    raises(TypeError, lambda: igcd())
    raises(TypeError, lambda: igcd(2))
    raises(ValueError, lambda: igcd(0, None))
    raises(ValueError, lambda: igcd(1, 2.2))
    for args in permutations((45.1, 1, 30)):
        raises(ValueError, lambda: igcd(*args))
    for args in permutations((1, 2, None)):
        raises(ValueError, lambda: igcd(*args))


def test_igcd_lehmer():
    a, b = fibonacci(10001), fibonacci(10000)
    # len(str(a)) == 2090
    # small divisors, long Euclidean sequence
    assert igcd_lehmer(a, b) == 1
    c = fibonacci(100)
    assert igcd_lehmer(a*c, b*c) == c
    # big divisor
    assert igcd_lehmer(a, 10**1000) == 1


def test_igcd2():
    # short loop
    assert igcd2(2**100 - 1, 2**99 - 1) == 1
    # Lehmer's algorithm
    a, b = int(fibonacci(10001)), int(fibonacci(10000))
    assert igcd2(a, b) == 1

def test_ilcm():
    assert ilcm(0, 0) == 0
    assert ilcm(1, 0) == 0
    assert ilcm(0, 1) == 0
    assert ilcm(1, 1) == 1
    assert ilcm(2, 1) == 2
    assert ilcm(8, 2) == 8
    assert ilcm(8, 6) == 24
    assert ilcm(8, 7) == 56
    assert ilcm(*[10, 20, 30]) == 60
    raises(ValueError, lambda: ilcm(8.1, 7))
    raises(ValueError, lambda: ilcm(8, 7.1))


def test_igcdex():
    assert igcdex(2, 3) == (-1, 1, 1)
    assert igcdex(10, 12) == (-1, 1, 2)
    assert igcdex(100, 2004) == (-20, 1, 4)


def _strictly_equal(a, b):
    return (a.p, a.q, type(a.p), type(a.q)) == \
           (b.p, b.q, type(b.p), type(b.q))


def _test_rational_new(cls):
    """
    Tests that are common between Integer and Rational.
    """
    assert cls(0) is S.Zero
    assert cls(1) is S.One
    assert cls(-1) is S.NegativeOne
    # These look odd, but are similar to int():
    assert cls('1') is S.One
    assert cls(u'-1') is S.NegativeOne

    i = Integer(10)
    assert _strictly_equal(i, cls('10'))
    assert _strictly_equal(i, cls(u'10'))
    assert _strictly_equal(i, cls(long(10)))
    assert _strictly_equal(i, cls(i))

    raises(TypeError, lambda: cls(Symbol('x')))


def test_Integer_new():
    """
    Test for Integer constructor
    """
    _test_rational_new(Integer)

    assert _strictly_equal(Integer(0.9), S.Zero)
    assert _strictly_equal(Integer(10.5), Integer(10))
    raises(ValueError, lambda: Integer("10.5"))
    assert Integer(Rational('1.' + '9'*20)) == 1


def test_Rational_new():
    """"
    Test for Rational constructor
    """
    _test_rational_new(Rational)

    n1 = Rational(1, 2)
    assert n1 == Rational(Integer(1), 2)
    assert n1 == Rational(Integer(1), Integer(2))
    assert n1 == Rational(1, Integer(2))
    assert n1 == Rational(Rational(1, 2))
    assert 1 == Rational(n1, n1)
    assert Rational(3, 2) == Rational(Rational(1, 2), Rational(1, 3))
    assert Rational(3, 1) == Rational(1, Rational(1, 3))
    n3_4 = Rational(3, 4)
    assert Rational('3/4') == n3_4
    assert -Rational('-3/4') == n3_4
    assert Rational('.76').limit_denominator(4) == n3_4
    assert Rational(19, 25).limit_denominator(4) == n3_4
    assert Rational('19/25').limit_denominator(4) == n3_4
    assert Rational(1.0, 3) == Rational(1, 3)
    assert Rational(1, 3.0) == Rational(1, 3)
    assert Rational(Float(0.5)) == Rational(1, 2)
    assert Rational('1e2/1e-2') == Rational(10000)
    assert Rational('1 234') == Rational(1234)
    assert Rational('1/1 234') == Rational(1, 1234)
    assert Rational(-1, 0) == S.ComplexInfinity
    assert Rational(1, 0) == S.ComplexInfinity
    # Make sure Rational doesn't lose precision on Floats
    assert Rational(pi.evalf(100)).evalf(100) == pi.evalf(100)
    raises(TypeError, lambda: Rational('3**3'))
    raises(TypeError, lambda: Rational('1/2 + 2/3'))

    # handle fractions.Fraction instances
    try:
        import fractions
        assert Rational(fractions.Fraction(1, 2)) == Rational(1, 2)
    except ImportError:
        pass

    assert Rational(mpq(2, 6)) == Rational(1, 3)
    assert Rational(PythonRational(2, 6)) == Rational(1, 3)


def test_Number_new():
    """"
    Test for Number constructor
    """
    # Expected behavior on numbers and strings
    assert Number(1) is S.One
    assert Number(2).__class__ is Integer
    assert Number(-622).__class__ is Integer
    assert Number(5, 3).__class__ is Rational
    assert Number(5.3).__class__ is Float
    assert Number('1') is S.One
    assert Number('2').__class__ is Integer
    assert Number('-622').__class__ is Integer
    assert Number('5/3').__class__ is Rational
    assert Number('5.3').__class__ is Float
    raises(ValueError, lambda: Number('cos'))
    raises(TypeError, lambda: Number(cos))
    a = Rational(3, 5)
    assert Number(a) is a  # Check idempotence on Numbers


def test_Rational_cmp():
    n1 = Rational(1, 4)
    n2 = Rational(1, 3)
    n3 = Rational(2, 4)
    n4 = Rational(2, -4)
    n5 = Rational(0)
    n6 = Rational(1)
    n7 = Rational(3)
    n8 = Rational(-3)

    assert n8 < n5
    assert n5 < n6
    assert n6 < n7
    assert n8 < n7
    assert n7 > n8
    assert (n1 + 1)**n2 < 2
    assert ((n1 + n6)/n7) < 1

    assert n4 < n3
    assert n2 < n3
    assert n1 < n2
    assert n3 > n1
    assert not n3 < n1
    assert not (Rational(-1) > 0)
    assert Rational(-1) < 0

    raises(TypeError, lambda: n1 < S.NaN)
    raises(TypeError, lambda: n1 <= S.NaN)
    raises(TypeError, lambda: n1 > S.NaN)
    raises(TypeError, lambda: n1 >= S.NaN)


def test_Float():
    def eq(a, b):
        t = Float("1.0E-15")
        return (-t < a - b < t)

    a = Float(2) ** Float(3)
    assert eq(a.evalf(), Float(8))
    assert eq((pi ** -1).evalf(), Float("0.31830988618379067"))
    a = Float(2) ** Float(4)
    assert eq(a.evalf(), Float(16))
    assert (S(.3) == S(.5)) is False
    x_str = Float((0, '13333333333333', -52, 53))
    x2_str = Float((0, '26666666666666', -53, 53))
    x_hex = Float((0, long(0x13333333333333), -52, 53))
    x_dec = Float((0, 5404319552844595, -52, 53))
    assert x_str == x_hex == x_dec == Float(1.2)
    # This looses a binary digit of precision, so it isn't equal to the above,
    # but check that it normalizes correctly
    x2_hex = Float((0, long(0x13333333333333)*2, -53, 53))
    assert x2_hex._mpf_ == (0, 5404319552844595, -52, 52)
    # XXX: Should this test also hold?
    # assert x2_hex._prec == 52

    # x2_str and 1.2 are superficially the same
    assert str(x2_str) == str(Float(1.2))
    # but are different at the mpf level
    assert Float(1.2)._mpf_ == (0, long(5404319552844595), -52, 53)
    assert x2_str._mpf_ == (0, long(10808639105689190), -53, 53)

    assert Float((0, long(0), -123, -1)) == Float('nan')
    assert Float((0, long(0), -456, -2)) == Float('inf') == Float('+inf')
    assert Float((1, long(0), -789, -3)) == Float('-inf')

    raises(ValueError, lambda: Float((0, 7, 1, 3), ''))

    assert Float('+inf').is_finite is False
    assert Float('+inf').is_negative is False
    assert Float('+inf').is_positive is True
    assert Float('+inf').is_infinite is True
    assert Float('+inf').is_zero is False

    assert Float('-inf').is_finite is False
    assert Float('-inf').is_negative is True
    assert Float('-inf').is_positive is False
    assert Float('-inf').is_infinite is True
    assert Float('-inf').is_zero is False

    assert Float('0.0').is_finite is True
    assert Float('0.0').is_negative is False
    assert Float('0.0').is_positive is False
    assert Float('0.0').is_infinite is False
    assert Float('0.0').is_zero is True

    # rationality properties
    assert Float(1).is_rational is None
    assert Float(1).is_irrational is None
    assert sqrt(2).n(15).is_rational is None
    assert sqrt(2).n(15).is_irrational is None

    # do not automatically evalf
    def teq(a):
        assert (a.evalf() == a) is False
        assert (a.evalf() != a) is True
        assert (a == a.evalf()) is False
        assert (a != a.evalf()) is True

    teq(pi)
    teq(2*pi)
    teq(cos(0.1, evaluate=False))

    # long integer
    i = 12345678901234567890
    assert same_and_same_prec(Float(12, ''), Float('12', ''))
    assert same_and_same_prec(Float(Integer(i), ''), Float(i, ''))
    assert same_and_same_prec(Float(i, ''), Float(str(i), 20))
    assert same_and_same_prec(Float(str(i)), Float(i, ''))
    assert same_and_same_prec(Float(i), Float(i, ''))

    # inexact floats (repeating binary = denom not multiple of 2)
    # cannot have precision greater than 15
    assert Float(.125, 22) == .125
    assert Float(2.0, 22) == 2
    assert float(Float('.12500000000000001', '')) == .125
    raises(ValueError, lambda: Float(.12500000000000001, ''))

    # allow spaces
    Float('123 456.123 456') == Float('123456.123456')
    Integer('123 456') == Integer('123456')
    Rational('123 456.123 456') == Rational('123456.123456')
    assert Float(' .3e2') == Float('0.3e2')

    # allow auto precision detection
    assert Float('.1', '') == Float(.1, 1)
    assert Float('.125', '') == Float(.125, 3)
    assert Float('.100', '') == Float(.1, 3)
    assert Float('2.0', '') == Float('2', 2)

    raises(ValueError, lambda: Float("12.3d-4", ""))
    raises(ValueError, lambda: Float(12.3, ""))
    raises(ValueError, lambda: Float('.'))
    raises(ValueError, lambda: Float('-.'))

    zero = Float('0.0')
    assert Float('-0') == zero
    assert Float('.0') == zero
    assert Float('-.0') == zero
    assert Float('-0.0') == zero
    assert Float(0.0) == zero
    assert Float(0) == zero
    assert Float(0, '') == Float('0', '')
    assert Float(1) == Float(1.0)
    assert Float(S.Zero) == zero
    assert Float(S.One) == Float(1.0)

    assert Float(decimal.Decimal('0.1'), 3) == Float('.1', 3)
    assert Float(decimal.Decimal('nan')) == S.NaN
    assert Float(decimal.Decimal('Infinity')) == S.Infinity
    assert Float(decimal.Decimal('-Infinity')) == S.NegativeInfinity

    assert '{0:.3f}'.format(Float(4.236622)) == '4.237'
    assert '{0:.35f}'.format(Float(pi.n(40), 40)) == \
        '3.14159265358979323846264338327950288'

    assert Float(oo) == Float('+inf')
    assert Float(-oo) == Float('-inf')

    # unicode
    assert Float(u'0.73908513321516064100000000') == \
        Float('0.73908513321516064100000000')
    assert Float(u'0.73908513321516064100000000', 28) == \
        Float('0.73908513321516064100000000', 28)

    # binary precision
    # Decimal value 0.1 cannot be expressed precisely as a base 2 fraction
    a = Float(S(1)/10, dps=15)
    b = Float(S(1)/10, dps=16)
    p = Float(S(1)/10, precision=53)
    q = Float(S(1)/10, precision=54)
    assert a._mpf_ == p._mpf_
    assert not a._mpf_ == q._mpf_
    assert not b._mpf_ == q._mpf_

    # Precision specifying errors
    raises(ValueError, lambda: Float("1.23", dps=3, precision=10))
    raises(ValueError, lambda: Float("1.23", dps="", precision=10))
    raises(ValueError, lambda: Float("1.23", dps=3, precision=""))
    raises(ValueError, lambda: Float("1.23", dps="", precision=""))

    # from NumberSymbol
    assert same_and_same_prec(Float(pi, 32), pi.evalf(32))
    assert same_and_same_prec(Float(Catalan), Catalan.evalf())


@conserve_mpmath_dps
def test_float_mpf():
    import mpmath
    mpmath.mp.dps = 100
    mp_pi = mpmath.pi()

    assert Float(mp_pi, 100) == Float(mp_pi._mpf_, 100) == pi.evalf(100)

    mpmath.mp.dps = 15

    assert Float(mp_pi, 100) == Float(mp_pi._mpf_, 100) == pi.evalf(100)

def test_Float_RealElement():
    repi = RealField(dps=100)(pi.evalf(100))
    # We still have to pass the precision because Float doesn't know what
    # RealElement is, but make sure it keeps full precision from the result.
    assert Float(repi, 100) == pi.evalf(100)

def test_Float_default_to_highprec_from_str():
    s = str(pi.evalf(128))
    assert same_and_same_prec(Float(s), Float(s, ''))


def test_Float_eval():
    a = Float(3.2)
    assert (a**2).is_Float


def test_Float_issue_2107():
    a = Float(0.1, 10)
    b = Float("0.1", 10)

    assert a - a == 0
    assert a + (-a) == 0
    assert S.Zero + a - a == 0
    assert S.Zero + a + (-a) == 0

    assert b - b == 0
    assert b + (-b) == 0
    assert S.Zero + b - b == 0
    assert S.Zero + b + (-b) == 0


def test_issue_14289():
    from sympy.polys.numberfields import to_number_field

    a = 1 - sqrt(2)
    b = to_number_field(a)
    assert b.as_expr() == a
    assert b.minpoly(a).expand() == 0


def test_Float_from_tuple():
    a = Float((0, '1L', 0, 1))
    b = Float((0, '1', 0, 1))
    assert a == b


def test_Infinity():
    assert oo != 1
    assert 1*oo == oo
    assert 1 != oo
    assert oo != -oo
    assert oo != Symbol("x")**3
    assert oo + 1 == oo
    assert 2 + oo == oo
    assert 3*oo + 2 == oo
    assert S.Half**oo == 0
    assert S.Half**(-oo) == oo
    assert -oo*3 == -oo
    assert oo + oo == oo
    assert -oo + oo*(-5) == -oo
    assert 1/oo == 0
    assert 1/(-oo) == 0
    assert 8/oo == 0
    assert oo % 2 == nan
    assert 2 % oo == nan
    assert oo/oo == nan
    assert oo/-oo == nan
    assert -oo/oo == nan
    assert -oo/-oo == nan
    assert oo - oo == nan
    assert oo - -oo == oo
    assert -oo - oo == -oo
    assert -oo - -oo == nan
    assert oo + -oo == nan
    assert -oo + oo == nan
    assert oo + oo == oo
    assert -oo + oo == nan
    assert oo + -oo == nan
    assert -oo + -oo == -oo
    assert oo*oo == oo
    assert -oo*oo == -oo
    assert oo*-oo == -oo
    assert -oo*-oo == oo
    assert oo/0 == oo
    assert -oo/0 == -oo
    assert 0/oo == 0
    assert 0/-oo == 0
    assert oo*0 == nan
    assert -oo*0 == nan
    assert 0*oo == nan
    assert 0*-oo == nan
    assert oo + 0 == oo
    assert -oo + 0 == -oo
    assert 0 + oo == oo
    assert 0 + -oo == -oo
    assert oo - 0 == oo
    assert -oo - 0 == -oo
    assert 0 - oo == -oo
    assert 0 - -oo == oo
    assert oo/2 == oo
    assert -oo/2 == -oo
    assert oo/-2 == -oo
    assert -oo/-2 == oo
    assert oo*2 == oo
    assert -oo*2 == -oo
    assert oo*-2 == -oo
    assert 2/oo == 0
    assert 2/-oo == 0
    assert -2/oo == 0
    assert -2/-oo == 0
    assert 2*oo == oo
    assert 2*-oo == -oo
    assert -2*oo == -oo
    assert -2*-oo == oo
    assert 2 + oo == oo
    assert 2 - oo == -oo
    assert -2 + oo == oo
    assert -2 - oo == -oo
    assert 2 + -oo == -oo
    assert 2 - -oo == oo
    assert -2 + -oo == -oo
    assert -2 - -oo == oo
    assert S(2) + oo == oo
    assert S(2) - oo == -oo
    assert oo/I == -oo*I
    assert -oo/I == oo*I
    assert oo*float(1) == Float('inf') and (oo*float(1)).is_Float
    assert -oo*float(1) == Float('-inf') and (-oo*float(1)).is_Float
    assert oo/float(1) == Float('inf') and (oo/float(1)).is_Float
    assert -oo/float(1) == Float('-inf') and (-oo/float(1)).is_Float
    assert oo*float(-1) == Float('-inf') and (oo*float(-1)).is_Float
    assert -oo*float(-1) == Float('inf') and (-oo*float(-1)).is_Float
    assert oo/float(-1) == Float('-inf') and (oo/float(-1)).is_Float
    assert -oo/float(-1) == Float('inf') and (-oo/float(-1)).is_Float
    assert oo + float(1) == Float('inf') and (oo + float(1)).is_Float
    assert -oo + float(1) == Float('-inf') and (-oo + float(1)).is_Float
    assert oo - float(1) == Float('inf') and (oo - float(1)).is_Float
    assert -oo - float(1) == Float('-inf') and (-oo - float(1)).is_Float
    assert float(1)*oo == Float('inf') and (float(1)*oo).is_Float
    assert float(1)*-oo == Float('-inf') and (float(1)*-oo).is_Float
    assert float(1)/oo == 0
    assert float(1)/-oo == 0
    assert float(-1)*oo == Float('-inf') and (float(-1)*oo).is_Float
    assert float(-1)*-oo == Float('inf') and (float(-1)*-oo).is_Float
    assert float(-1)/oo == 0
    assert float(-1)/-oo == 0
    assert float(1) + oo == Float('inf')
    assert float(1) + -oo == Float('-inf')
    assert float(1) - oo == Float('-inf')
    assert float(1) - -oo == Float('inf')

    assert Float('nan') == nan
    assert nan*1.0 == nan
    assert -1.0*nan == nan
    assert nan*oo == nan
    assert nan*-oo == nan
    assert nan/oo == nan
    assert nan/-oo == nan
    assert nan + oo == nan
    assert nan + -oo == nan
    assert nan - oo == nan
    assert nan - -oo == nan
    assert -oo * S.Zero == nan

    assert oo*nan == nan
    assert -oo*nan == nan
    assert oo/nan == nan
    assert -oo/nan == nan
    assert oo + nan == nan
    assert -oo + nan == nan
    assert oo - nan == nan
    assert -oo - nan == nan
    assert S.Zero * oo == nan
    assert oo.is_Rational is False
    assert isinstance(oo, Rational) is False

    assert S.One/oo == 0
    assert -S.One/oo == 0
    assert S.One/-oo == 0
    assert -S.One/-oo == 0
    assert S.One*oo == oo
    assert -S.One*oo == -oo
    assert S.One*-oo == -oo
    assert -S.One*-oo == oo
    assert S.One/nan == nan
    assert S.One - -oo == oo
    assert S.One + nan == nan
    assert S.One - nan == nan
    assert nan - S.One == nan
    assert nan/S.One == nan
    assert -oo - S.One == -oo


def test_Infinity_2():
    x = Symbol('x')
    assert oo*x != oo
    assert oo*(pi - 1) == oo
    assert oo*(1 - pi) == -oo

    assert (-oo)*x != -oo
    assert (-oo)*(pi - 1) == -oo
    assert (-oo)*(1 - pi) == oo

    assert (-1)**S.NaN is S.NaN
    assert oo - Float('inf') is S.NaN
    assert oo + Float('-inf') is S.NaN
    assert oo*0 is S.NaN
    assert oo/Float('inf') is S.NaN
    assert oo/Float('-inf') is S.NaN
    assert oo**S.NaN is S.NaN
    assert -oo + Float('inf') is S.NaN
    assert -oo - Float('-inf') is S.NaN
    assert -oo*S.NaN is S.NaN
    assert -oo*0 is S.NaN
    assert -oo/Float('inf') is S.NaN
    assert -oo/Float('-inf') is S.NaN
    assert -oo/S.NaN is S.NaN
    assert abs(-oo) == oo
    assert all((-oo)**i is S.NaN for i in (oo, -oo, S.NaN))
    assert (-oo)**3 == -oo
    assert (-oo)**2 == oo
    assert abs(S.ComplexInfinity) == oo


def test_Mul_Infinity_Zero():
    assert 0*Float('inf') == nan
    assert 0*Float('-inf') == nan
    assert 0*Float('inf') == nan
    assert 0*Float('-inf') == nan
    assert Float('inf')*0 == nan
    assert Float('-inf')*0 == nan
    assert Float('inf')*0 == nan
    assert Float('-inf')*0 == nan
    assert Float(0)*Float('inf') == nan
    assert Float(0)*Float('-inf') == nan
    assert Float(0)*Float('inf') == nan
    assert Float(0)*Float('-inf') == nan
    assert Float('inf')*Float(0) == nan
    assert Float('-inf')*Float(0) == nan
    assert Float('inf')*Float(0) == nan
    assert Float('-inf')*Float(0) == nan


def test_Div_By_Zero():
    assert 1/S(0) == zoo
    assert 1/Float(0) == Float('inf')
    assert 0/S(0) == nan
    assert 0/Float(0) == nan
    assert S(0)/0 == nan
    assert Float(0)/0 == nan
    assert -1/S(0) == zoo
    assert -1/Float(0) == Float('-inf')


def test_Infinity_inequations():
    assert oo > pi
    assert not (oo < pi)
    assert exp(-3) < oo

    assert Float('+inf') > pi
    assert not (Float('+inf') < pi)
    assert exp(-3) < Float('+inf')

    raises(TypeError, lambda: oo < I)
    raises(TypeError, lambda: oo <= I)
    raises(TypeError, lambda: oo > I)
    raises(TypeError, lambda: oo >= I)
    raises(TypeError, lambda: -oo < I)
    raises(TypeError, lambda: -oo <= I)
    raises(TypeError, lambda: -oo > I)
    raises(TypeError, lambda: -oo >= I)

    raises(TypeError, lambda: I < oo)
    raises(TypeError, lambda: I <= oo)
    raises(TypeError, lambda: I > oo)
    raises(TypeError, lambda: I >= oo)
    raises(TypeError, lambda: I < -oo)
    raises(TypeError, lambda: I <= -oo)
    raises(TypeError, lambda: I > -oo)
    raises(TypeError, lambda: I >= -oo)

    assert oo > -oo and oo >= -oo
    assert (oo < -oo) == False and (oo <= -oo) == False
    assert -oo < oo and -oo <= oo
    assert (-oo > oo) == False and (-oo >= oo) == False

    assert (oo < oo) == False  # issue 7775
    assert (oo > oo) == False
    assert (-oo > -oo) == False and (-oo < -oo) == False
    assert oo >= oo and oo <= oo and -oo >= -oo and -oo <= -oo
    assert (-oo < -Float('inf')) ==  False
    assert (oo > Float('inf')) == False
    assert -oo >= -Float('inf')
    assert oo <= Float('inf')

    x = Symbol('x')
    b = Symbol('b', finite=True, real=True)
    assert (x < oo) == Lt(x, oo)  # issue 7775
    assert b < oo and b > -oo and b <= oo and b >= -oo
    assert oo > b and oo >= b and (oo < b) == False and (oo <= b) == False
    assert (-oo > b) == False and (-oo >= b) == False and -oo < b and -oo <= b
    assert (oo < x) == Lt(oo, x) and (oo > x) == Gt(oo, x)
    assert (oo <= x) == Le(oo, x) and (oo >= x) == Ge(oo, x)
    assert (-oo < x) == Lt(-oo, x) and (-oo > x) == Gt(-oo, x)
    assert (-oo <= x) == Le(-oo, x) and (-oo >= x) == Ge(-oo, x)


def test_NaN():
    assert nan == nan
    assert nan != 1
    assert 1*nan == nan
    assert 1 != nan
    assert nan == -nan
    assert oo != Symbol("x")**3
    assert nan + 1 == nan
    assert 2 + nan == nan
    assert 3*nan + 2 == nan
    assert -nan*3 == nan
    assert nan + nan == nan
    assert -nan + nan*(-5) == nan
    assert 1/nan == nan
    assert 1/(-nan) == nan
    assert 8/nan == nan
    raises(TypeError, lambda: nan > 0)
    raises(TypeError, lambda: nan < 0)
    raises(TypeError, lambda: nan >= 0)
    raises(TypeError, lambda: nan <= 0)
    raises(TypeError, lambda: 0 < nan)
    raises(TypeError, lambda: 0 > nan)
    raises(TypeError, lambda: 0 <= nan)
    raises(TypeError, lambda: 0 >= nan)
    assert S.One + nan == nan
    assert S.One - nan == nan
    assert S.One*nan == nan
    assert S.One/nan == nan
    assert nan - S.One == nan
    assert nan*S.One == nan
    assert nan + S.One == nan
    assert nan/S.One == nan
    assert nan**0 == 1  # as per IEEE 754
    assert 1**nan == nan # IEEE 754 is not the best choice for symbolic work
    # test Pow._eval_power's handling of NaN
    assert Pow(nan, 0, evaluate=False)**2 == 1


def test_special_numbers():
    assert isinstance(S.NaN, Number) is True
    assert isinstance(S.Infinity, Number) is True
    assert isinstance(S.NegativeInfinity, Number) is True

    assert S.NaN.is_number is True
    assert S.Infinity.is_number is True
    assert S.NegativeInfinity.is_number is True
    assert S.ComplexInfinity.is_number is True

    assert isinstance(S.NaN, Rational) is False
    assert isinstance(S.Infinity, Rational) is False
    assert isinstance(S.NegativeInfinity, Rational) is False

    assert S.NaN.is_rational is not True
    assert S.Infinity.is_rational is not True
    assert S.NegativeInfinity.is_rational is not True


def test_powers():
    assert integer_nthroot(1, 2) == (1, True)
    assert integer_nthroot(1, 5) == (1, True)
    assert integer_nthroot(2, 1) == (2, True)
    assert integer_nthroot(2, 2) == (1, False)
    assert integer_nthroot(2, 5) == (1, False)
    assert integer_nthroot(4, 2) == (2, True)
    assert integer_nthroot(123**25, 25) == (123, True)
    assert integer_nthroot(123**25 + 1, 25) == (123, False)
    assert integer_nthroot(123**25 - 1, 25) == (122, False)
    assert integer_nthroot(1, 1) == (1, True)
    assert integer_nthroot(0, 1) == (0, True)
    assert integer_nthroot(0, 3) == (0, True)
    assert integer_nthroot(10000, 1) == (10000, True)
    assert integer_nthroot(4, 2) == (2, True)
    assert integer_nthroot(16, 2) == (4, True)
    assert integer_nthroot(26, 2) == (5, False)
    assert integer_nthroot(1234567**7, 7) == (1234567, True)
    assert integer_nthroot(1234567**7 + 1, 7) == (1234567, False)
    assert integer_nthroot(1234567**7 - 1, 7) == (1234566, False)
    b = 25**1000
    assert integer_nthroot(b, 1000) == (25, True)
    assert integer_nthroot(b + 1, 1000) == (25, False)
    assert integer_nthroot(b - 1, 1000) == (24, False)
    c = 10**400
    c2 = c**2
    assert integer_nthroot(c2, 2) == (c, True)
    assert integer_nthroot(c2 + 1, 2) == (c, False)
    assert integer_nthroot(c2 - 1, 2) == (c - 1, False)
    assert integer_nthroot(2, 10**10) == (1, False)

    p, r = integer_nthroot(int(factorial(10000)), 100)
    assert p % (10**10) == 5322420655
    assert not r

    # Test that this is fast
    assert integer_nthroot(2, 10**10) == (1, False)

    # output should be int if possible
    assert type(integer_nthroot(2**61, 2)[0]) is int


def test_integer_nthroot_overflow():
    assert integer_nthroot(10**(50*50), 50) == (10**50, True)
    assert integer_nthroot(10**100000, 10000) == (10**10, True)


def test_integer_log():
    raises(ValueError, lambda: integer_log(2, 1))
    raises(ValueError, lambda: integer_log(0, 2))
    raises(ValueError, lambda: integer_log(1.1, 2))
    raises(ValueError, lambda: integer_log(1, 2.2))

    assert integer_log(1, 2) == (0, True)
    assert integer_log(1, 3) == (0, True)
    assert integer_log(2, 3) == (0, False)
    assert integer_log(3, 3) == (1, True)
    assert integer_log(3*2, 3) == (1, False)
    assert integer_log(3**2, 3) == (2, True)
    assert integer_log(3*4, 3) == (2, False)
    assert integer_log(3**3, 3) == (3, True)
    assert integer_log(27, 5) == (2, False)
    assert integer_log(2, 3) == (0, False)
    assert integer_log(-4, -2) == (2, False)
    assert integer_log(27, -3) == (3, False)
    assert integer_log(-49, 7) == (0, False)
    assert integer_log(-49, -7) == (2, False)

def test_isqrt():
    from math import sqrt as _sqrt
    limit = 17984395633462800708566937239551
    assert int(_sqrt(limit)) == integer_nthroot(limit, 2)[0]
    assert int(_sqrt(limit + 1)) != integer_nthroot(limit + 1, 2)[0]
    assert isqrt(limit + 1) == integer_nthroot(limit + 1, 2)[0]
    assert isqrt(limit + 1 + S.Half) == integer_nthroot(limit + 1, 2)[0]


def test_powers_Integer():
    """Test Integer._eval_power"""
    # check infinity
    assert S(1) ** S.Infinity == S.NaN
    assert S(-1)** S.Infinity == S.NaN
    assert S(2) ** S.Infinity == S.Infinity
    assert S(-2)** S.Infinity == S.Infinity + S.Infinity * S.ImaginaryUnit
    assert S(0) ** S.Infinity == 0

    # check Nan
    assert S(1) ** S.NaN == S.NaN
    assert S(-1) ** S.NaN == S.NaN

    # check for exact roots
    assert S(-1) ** Rational(6, 5) == - (-1)**(S(1)/5)
    assert sqrt(S(4)) == 2
    assert sqrt(S(-4)) == I * 2
    assert S(16) ** Rational(1, 4) == 2
    assert S(-16) ** Rational(1, 4) == 2 * (-1)**Rational(1, 4)
    assert S(9) ** Rational(3, 2) == 27
    assert S(-9) ** Rational(3, 2) == -27*I
    assert S(27) ** Rational(2, 3) == 9
    assert S(-27) ** Rational(2, 3) == 9 * (S(-1) ** Rational(2, 3))
    assert (-2) ** Rational(-2, 1) == Rational(1, 4)

    # not exact roots
    assert sqrt(-3) == I*sqrt(3)
    assert (3) ** (S(3)/2) == 3 * sqrt(3)
    assert (-3) ** (S(3)/2) == - 3 * sqrt(-3)
    assert (-3) ** (S(5)/2) == 9 * I * sqrt(3)
    assert (-3) ** (S(7)/2) == - I * 27 * sqrt(3)
    assert (2) ** (S(3)/2) == 2 * sqrt(2)
    assert (2) ** (S(-3)/2) == sqrt(2) / 4
    assert (81) ** (S(2)/3) == 9 * (S(3) ** (S(2)/3))
    assert (-81) ** (S(2)/3) == 9 * (S(-3) ** (S(2)/3))
    assert (-3) ** Rational(-7, 3) == \
        -(-1)**Rational(2, 3)*3**Rational(2, 3)/27
    assert (-3) ** Rational(-2, 3) == \
        -(-1)**Rational(1, 3)*3**Rational(1, 3)/3

    # join roots
    assert sqrt(6) + sqrt(24) == 3*sqrt(6)
    assert sqrt(2) * sqrt(3) == sqrt(6)

    # separate symbols & constansts
    x = Symbol("x")
    assert sqrt(49 * x) == 7 * sqrt(x)
    assert sqrt((3 - sqrt(pi)) ** 2) == 3 - sqrt(pi)

    # check that it is fast for big numbers
    assert (2**64 + 1) ** Rational(4, 3)
    assert (2**64 + 1) ** Rational(17, 25)

    # negative rational power and negative base
    assert (-3) ** Rational(-7, 3) == \
        -(-1)**Rational(2, 3)*3**Rational(2, 3)/27
    assert (-3) ** Rational(-2, 3) == \
        -(-1)**Rational(1, 3)*3**Rational(1, 3)/3
    assert (-2) ** Rational(-10, 3) == \
        (-1)**Rational(2, 3)*2**Rational(2, 3)/16
    assert abs(Pow(-2, Rational(-10, 3)).n() -
        Pow(-2, Rational(-10, 3), evaluate=False).n()) < 1e-16

    # negative base and rational power with some simplification
    assert (-8) ** Rational(2, 5) == \
        2*(-1)**Rational(2, 5)*2**Rational(1, 5)
    assert (-4) ** Rational(9, 5) == \
        -8*(-1)**Rational(4, 5)*2**Rational(3, 5)

    assert S(1234).factors() == {617: 1, 2: 1}
    assert Rational(2*3, 3*5*7).factors() == {2: 1, 5: -1, 7: -1}

    # test that eval_power factors numbers bigger than
    # the current limit in factor_trial_division (2**15)
    from sympy import nextprime
    n = nextprime(2**15)
    assert sqrt(n**2) == n
    assert sqrt(n**3) == n*sqrt(n)
    assert sqrt(4*n) == 2*sqrt(n)

    # check that factors of base with powers sharing gcd with power are removed
    assert (2**4*3)**Rational(1, 6) == 2**Rational(2, 3)*3**Rational(1, 6)
    assert (2**4*3)**Rational(5, 6) == 8*2**Rational(1, 3)*3**Rational(5, 6)

    # check that bases sharing a gcd are exptracted
    assert 2**Rational(1, 3)*3**Rational(1, 4)*6**Rational(1, 5) == \
        2**Rational(8, 15)*3**Rational(9, 20)
    assert sqrt(8)*24**Rational(1, 3)*6**Rational(1, 5) == \
        4*2**Rational(7, 10)*3**Rational(8, 15)
    assert sqrt(8)*(-24)**Rational(1, 3)*(-6)**Rational(1, 5) == \
        4*(-3)**Rational(8, 15)*2**Rational(7, 10)
    assert 2**Rational(1, 3)*2**Rational(8, 9) == 2*2**Rational(2, 9)
    assert 2**Rational(2, 3)*6**Rational(1, 3) == 2*3**Rational(1, 3)
    assert 2**Rational(2, 3)*6**Rational(8, 9) == \
        2*2**Rational(5, 9)*3**Rational(8, 9)
    assert (-2)**Rational(2, S(3))*(-4)**Rational(1, S(3)) == -2*2**Rational(1, 3)
    assert 3*Pow(3, 2, evaluate=False) == 3**3
    assert 3*Pow(3, -1/S(3), evaluate=False) == 3**(2/S(3))
    assert (-2)**(1/S(3))*(-3)**(1/S(4))*(-5)**(5/S(6)) == \
        -(-1)**Rational(5, 12)*2**Rational(1, 3)*3**Rational(1, 4) * \
        5**Rational(5, 6)

    assert Integer(-2)**Symbol('', even=True) == \
        Integer(2)**Symbol('', even=True)
    assert (-1)**Float(.5) == 1.0*I


def test_powers_Rational():
    """Test Rational._eval_power"""
    # check infinity
    assert Rational(1, 2) ** S.Infinity == 0
    assert Rational(3, 2) ** S.Infinity == S.Infinity
    assert Rational(-1, 2) ** S.Infinity == 0
    assert Rational(-3, 2) ** S.Infinity == \
        S.Infinity + S.Infinity * S.ImaginaryUnit

    # check Nan
    assert Rational(3, 4) ** S.NaN == S.NaN
    assert Rational(-2, 3) ** S.NaN == S.NaN

    # exact roots on numerator
    assert sqrt(Rational(4, 3)) == 2 * sqrt(3) / 3
    assert Rational(4, 3) ** Rational(3, 2) == 8 * sqrt(3) / 9
    assert sqrt(Rational(-4, 3)) == I * 2 * sqrt(3) / 3
    assert Rational(-4, 3) ** Rational(3, 2) == - I * 8 * sqrt(3) / 9
    assert Rational(27, 2) ** Rational(1, 3) == 3 * (2 ** Rational(2, 3)) / 2
    assert Rational(5**3, 8**3) ** Rational(4, 3) == Rational(5**4, 8**4)

    # exact root on denominator
    assert sqrt(Rational(1, 4)) == Rational(1, 2)
    assert sqrt(Rational(1, -4)) == I * Rational(1, 2)
    assert sqrt(Rational(3, 4)) == sqrt(3) / 2
    assert sqrt(Rational(3, -4)) == I * sqrt(3) / 2
    assert Rational(5, 27) ** Rational(1, 3) == (5 ** Rational(1, 3)) / 3

    # not exact roots
    assert sqrt(Rational(1, 2)) == sqrt(2) / 2
    assert sqrt(Rational(-4, 7)) == I * sqrt(Rational(4, 7))
    assert Rational(-3, 2)**Rational(-7, 3) == \
        -4*(-1)**Rational(2, 3)*2**Rational(1, 3)*3**Rational(2, 3)/27
    assert Rational(-3, 2)**Rational(-2, 3) == \
        -(-1)**Rational(1, 3)*2**Rational(2, 3)*3**Rational(1, 3)/3
    assert Rational(-3, 2)**Rational(-10, 3) == \
        8*(-1)**Rational(2, 3)*2**Rational(1, 3)*3**Rational(2, 3)/81
    assert abs(Pow(Rational(-2, 3), Rational(-7, 4)).n() -
        Pow(Rational(-2, 3), Rational(-7, 4), evaluate=False).n()) < 1e-16

    # negative integer power and negative rational base
    assert Rational(-2, 3) ** Rational(-2, 1) == Rational(9, 4)

    a = Rational(1, 10)
    assert a**Float(a, 2) == Float(a, 2)**Float(a, 2)
    assert Rational(-2, 3)**Symbol('', even=True) == \
        Rational(2, 3)**Symbol('', even=True)


def test_powers_Float():
    assert str((S('-1/10')**S('3/10')).n()) == str(Float(-.1)**(.3))


def test_abs1():
    assert Rational(1, 6) != Rational(-1, 6)
    assert abs(Rational(1, 6)) == abs(Rational(-1, 6))


def test_accept_int():
    assert Float(4) == 4


def test_dont_accept_str():
    assert Float("0.2") != "0.2"
    assert not (Float("0.2") == "0.2")


def test_int():
    a = Rational(5)
    assert int(a) == 5
    a = Rational(9, 10)
    assert int(a) == int(-a) == 0
    assert 1/(-1)**Rational(2, 3) == -(-1)**Rational(1, 3)
    assert int(pi) == 3
    assert int(E) == 2
    assert int(GoldenRatio) == 1
    assert int(TribonacciConstant) == 2
    # issue 10368
    a = S(32442016954)/78058255275
    assert type(int(a)) is type(int(-a)) is int


def test_long():
    a = Rational(5)
    assert long(a) == 5
    a = Rational(9, 10)
    assert long(a) == long(-a) == 0
    a = Integer(2**100)
    assert long(a) == a
    assert long(pi) == 3
    assert long(E) == 2
    assert long(GoldenRatio) == 1
    assert long(TribonacciConstant) == 2


def test_real_bug():
    x = Symbol("x")
    assert str(2.0*x*x) in ["(2.0*x)*x", "2.0*x**2", "2.00000000000000*x**2"]
    assert str(2.1*x*x) != "(2.0*x)*x"


def test_bug_sqrt():
    assert ((sqrt(Rational(2)) + 1)*(sqrt(Rational(2)) - 1)).expand() == 1


def test_pi_Pi():
    "Test that pi (instance) is imported, but Pi (class) is not"
    from sympy import pi
    with raises(ImportError):
        from sympy import Pi


def test_no_len():
    # there should be no len for numbers
    raises(TypeError, lambda: len(Rational(2)))
    raises(TypeError, lambda: len(Rational(2, 3)))
    raises(TypeError, lambda: len(Integer(2)))


def test_issue_3321():
    assert sqrt(Rational(1, 5)) == sqrt(Rational(1, 5))
    assert 5 * sqrt(Rational(1, 5)) == sqrt(5)


def test_issue_3692():
    assert ((-1)**Rational(1, 6)).expand(complex=True) == I/2 + sqrt(3)/2
    assert ((-5)**Rational(1, 6)).expand(complex=True) == \
        5**Rational(1, 6)*I/2 + 5**Rational(1, 6)*sqrt(3)/2
    assert ((-64)**Rational(1, 6)).expand(complex=True) == I + sqrt(3)


def test_issue_3423():
    x = Symbol("x")
    assert sqrt(x - 1).as_base_exp() == (x - 1, S.Half)
    assert sqrt(x - 1) != I*sqrt(1 - x)


def test_issue_3449():
    x = Symbol("x")
    assert sqrt(x - 1).subs(x, 5) == 2


def test_issue_13890():
    x = Symbol("x")
    e = (-x/4 - S(1)/12)**x - 1
    f = simplify(e)
    a = S(9)/5
    assert abs(e.subs(x,a).evalf() - f.subs(x,a).evalf()) < 1e-15


def test_Integer_factors():
    def F(i):
        return Integer(i).factors()

    assert F(1) == {}
    assert F(2) == {2: 1}
    assert F(3) == {3: 1}
    assert F(4) == {2: 2}
    assert F(5) == {5: 1}
    assert F(6) == {2: 1, 3: 1}
    assert F(7) == {7: 1}
    assert F(8) == {2: 3}
    assert F(9) == {3: 2}
    assert F(10) == {2: 1, 5: 1}
    assert F(11) == {11: 1}
    assert F(12) == {2: 2, 3: 1}
    assert F(13) == {13: 1}
    assert F(14) == {2: 1, 7: 1}
    assert F(15) == {3: 1, 5: 1}
    assert F(16) == {2: 4}
    assert F(17) == {17: 1}
    assert F(18) == {2: 1, 3: 2}
    assert F(19) == {19: 1}
    assert F(20) == {2: 2, 5: 1}
    assert F(21) == {3: 1, 7: 1}
    assert F(22) == {2: 1, 11: 1}
    assert F(23) == {23: 1}
    assert F(24) == {2: 3, 3: 1}
    assert F(25) == {5: 2}
    assert F(26) == {2: 1, 13: 1}
    assert F(27) == {3: 3}
    assert F(28) == {2: 2, 7: 1}
    assert F(29) == {29: 1}
    assert F(30) == {2: 1, 3: 1, 5: 1}
    assert F(31) == {31: 1}
    assert F(32) == {2: 5}
    assert F(33) == {3: 1, 11: 1}
    assert F(34) == {2: 1, 17: 1}
    assert F(35) == {5: 1, 7: 1}
    assert F(36) == {2: 2, 3: 2}
    assert F(37) == {37: 1}
    assert F(38) == {2: 1, 19: 1}
    assert F(39) == {3: 1, 13: 1}
    assert F(40) == {2: 3, 5: 1}
    assert F(41) == {41: 1}
    assert F(42) == {2: 1, 3: 1, 7: 1}
    assert F(43) == {43: 1}
    assert F(44) == {2: 2, 11: 1}
    assert F(45) == {3: 2, 5: 1}
    assert F(46) == {2: 1, 23: 1}
    assert F(47) == {47: 1}
    assert F(48) == {2: 4, 3: 1}
    assert F(49) == {7: 2}
    assert F(50) == {2: 1, 5: 2}
    assert F(51) == {3: 1, 17: 1}


def test_Rational_factors():
    def F(p, q, visual=None):
        return Rational(p, q).factors(visual=visual)

    assert F(2, 3) == {2: 1, 3: -1}
    assert F(2, 9) == {2: 1, 3: -2}
    assert F(2, 15) == {2: 1, 3: -1, 5: -1}
    assert F(6, 10) == {3: 1, 5: -1}


def test_issue_4107():
    assert pi*(E + 10) + pi*(-E - 10) != 0
    assert pi*(E + 10**10) + pi*(-E - 10**10) != 0
    assert pi*(E + 10**20) + pi*(-E - 10**20) != 0
    assert pi*(E + 10**80) + pi*(-E - 10**80) != 0

    assert (pi*(E + 10) + pi*(-E - 10)).expand() == 0
    assert (pi*(E + 10**10) + pi*(-E - 10**10)).expand() == 0
    assert (pi*(E + 10**20) + pi*(-E - 10**20)).expand() == 0
    assert (pi*(E + 10**80) + pi*(-E - 10**80)).expand() == 0


def test_IntegerInteger():
    a = Integer(4)
    b = Integer(a)

    assert a == b


def test_Rational_gcd_lcm_cofactors():
    assert Integer(4).gcd(2) == Integer(2)
    assert Integer(4).lcm(2) == Integer(4)
    assert Integer(4).gcd(Integer(2)) == Integer(2)
    assert Integer(4).lcm(Integer(2)) == Integer(4)
    a, b = 720**99911, 480**12342
    assert Integer(a).lcm(b) == a*b/Integer(a).gcd(b)

    assert Integer(4).gcd(3) == Integer(1)
    assert Integer(4).lcm(3) == Integer(12)
    assert Integer(4).gcd(Integer(3)) == Integer(1)
    assert Integer(4).lcm(Integer(3)) == Integer(12)

    assert Rational(4, 3).gcd(2) == Rational(2, 3)
    assert Rational(4, 3).lcm(2) == Integer(4)
    assert Rational(4, 3).gcd(Integer(2)) == Rational(2, 3)
    assert Rational(4, 3).lcm(Integer(2)) == Integer(4)

    assert Integer(4).gcd(Rational(2, 9)) == Rational(2, 9)
    assert Integer(4).lcm(Rational(2, 9)) == Integer(4)

    assert Rational(4, 3).gcd(Rational(2, 9)) == Rational(2, 9)
    assert Rational(4, 3).lcm(Rational(2, 9)) == Rational(4, 3)
    assert Rational(4, 5).gcd(Rational(2, 9)) == Rational(2, 45)
    assert Rational(4, 5).lcm(Rational(2, 9)) == Integer(4)
    assert Rational(5, 9).lcm(Rational(3, 7)) == Rational(Integer(5).lcm(3),Integer(9).gcd(7))

    assert Integer(4).cofactors(2) == (Integer(2), Integer(2), Integer(1))
    assert Integer(4).cofactors(Integer(2)) == \
        (Integer(2), Integer(2), Integer(1))

    assert Integer(4).gcd(Float(2.0)) == S.One
    assert Integer(4).lcm(Float(2.0)) == Float(8.0)
    assert Integer(4).cofactors(Float(2.0)) == (S.One, Integer(4), Float(2.0))

    assert Rational(1, 2).gcd(Float(2.0)) == S.One
    assert Rational(1, 2).lcm(Float(2.0)) == Float(1.0)
    assert Rational(1, 2).cofactors(Float(2.0)) == \
        (S.One, Rational(1, 2), Float(2.0))


def test_Float_gcd_lcm_cofactors():
    assert Float(2.0).gcd(Integer(4)) == S.One
    assert Float(2.0).lcm(Integer(4)) == Float(8.0)
    assert Float(2.0).cofactors(Integer(4)) == (S.One, Float(2.0), Integer(4))

    assert Float(2.0).gcd(Rational(1, 2)) == S.One
    assert Float(2.0).lcm(Rational(1, 2)) == Float(1.0)
    assert Float(2.0).cofactors(Rational(1, 2)) == \
        (S.One, Float(2.0), Rational(1, 2))


def test_issue_4611():
    assert abs(pi._evalf(50) - 3.14159265358979) < 1e-10
    assert abs(E._evalf(50) - 2.71828182845905) < 1e-10
    assert abs(Catalan._evalf(50) - 0.915965594177219) < 1e-10
    assert abs(EulerGamma._evalf(50) - 0.577215664901533) < 1e-10
    assert abs(GoldenRatio._evalf(50) - 1.61803398874989) < 1e-10
    assert abs(TribonacciConstant._evalf(50) - 1.83928675521416) < 1e-10

    x = Symbol("x")
    assert (pi + x).evalf() == pi.evalf() + x
    assert (E + x).evalf() == E.evalf() + x
    assert (Catalan + x).evalf() == Catalan.evalf() + x
    assert (EulerGamma + x).evalf() == EulerGamma.evalf() + x
    assert (GoldenRatio + x).evalf() == GoldenRatio.evalf() + x
    assert (TribonacciConstant + x).evalf() == TribonacciConstant.evalf() + x


@conserve_mpmath_dps
def test_conversion_to_mpmath():
    assert mpmath.mpmathify(Integer(1)) == mpmath.mpf(1)
    assert mpmath.mpmathify(Rational(1, 2)) == mpmath.mpf(0.5)
    assert mpmath.mpmathify(Float('1.23', 15)) == mpmath.mpf('1.23')

    assert mpmath.mpmathify(I) == mpmath.mpc(1j)

    assert mpmath.mpmathify(1 + 2*I) == mpmath.mpc(1 + 2j)
    assert mpmath.mpmathify(1.0 + 2*I) == mpmath.mpc(1 + 2j)
    assert mpmath.mpmathify(1 + 2.0*I) == mpmath.mpc(1 + 2j)
    assert mpmath.mpmathify(1.0 + 2.0*I) == mpmath.mpc(1 + 2j)
    assert mpmath.mpmathify(Rational(1, 2) + Rational(1, 2)*I) == mpmath.mpc(0.5 + 0.5j)

    assert mpmath.mpmathify(2*I) == mpmath.mpc(2j)
    assert mpmath.mpmathify(2.0*I) == mpmath.mpc(2j)
    assert mpmath.mpmathify(Rational(1, 2)*I) == mpmath.mpc(0.5j)

    mpmath.mp.dps = 100
    assert mpmath.mpmathify(pi.evalf(100) + pi.evalf(100)*I) == mpmath.pi + mpmath.pi*mpmath.j
    assert mpmath.mpmathify(pi.evalf(100)*I) == mpmath.pi*mpmath.j

def test_relational():
    # real
    x = S(.1)
    assert (x != cos) is True
    assert (x == cos) is False

    # rational
    x = Rational(1, 3)
    assert (x != cos) is True
    assert (x == cos) is False

    # integer defers to rational so these tests are omitted

    # number symbol
    x = pi
    assert (x != cos) is True
    assert (x == cos) is False


def test_Integer_as_index():
    assert 'hello'[Integer(2):] == 'llo'


def test_Rational_int():
    assert int( Rational(7, 5)) == 1
    assert int( Rational(1, 2)) == 0
    assert int(-Rational(1, 2)) == 0
    assert int(-Rational(7, 5)) == -1


def test_zoo():
    b = Symbol('b', finite=True)
    nz = Symbol('nz', nonzero=True)
    p = Symbol('p', positive=True)
    n = Symbol('n', negative=True)
    im = Symbol('i', imaginary=True)
    c = Symbol('c', complex=True)
    pb = Symbol('pb', positive=True, finite=True)
    nb = Symbol('nb', negative=True, finite=True)
    imb = Symbol('ib', imaginary=True, finite=True)
    for i in [I, S.Infinity, S.NegativeInfinity, S.Zero, S.One, S.Pi, S.Half, S(3), log(3),
              b, nz, p, n, im, pb, nb, imb, c]:
        if i.is_finite and (i.is_real or i.is_imaginary):
            assert i + zoo is zoo
            assert i - zoo is zoo
            assert zoo + i is zoo
            assert zoo - i is zoo
        elif i.is_finite is not False:
            assert (i + zoo).is_Add
            assert (i - zoo).is_Add
            assert (zoo + i).is_Add
            assert (zoo - i).is_Add
        else:
            assert (i + zoo) is S.NaN
            assert (i - zoo) is S.NaN
            assert (zoo + i) is S.NaN
            assert (zoo - i) is S.NaN

        if fuzzy_not(i.is_zero) and (i.is_real or i.is_imaginary):
            assert i*zoo is zoo
            assert zoo*i is zoo
        elif i.is_zero:
            assert i*zoo is S.NaN
            assert zoo*i is S.NaN
        else:
            assert (i*zoo).is_Mul
            assert (zoo*i).is_Mul

        if fuzzy_not((1/i).is_zero) and (i.is_real or i.is_imaginary):
            assert zoo/i is zoo
        elif (1/i).is_zero:
            assert zoo/i is S.NaN
        elif i.is_zero:
            assert zoo/i is zoo
        else:
            assert (zoo/i).is_Mul

    assert (I*oo).is_Mul  # allow directed infinity
    assert zoo + zoo is S.NaN
    assert zoo * zoo is zoo
    assert zoo - zoo is S.NaN
    assert zoo/zoo is S.NaN
    assert zoo**zoo is S.NaN
    assert zoo**0 is S.One
    assert zoo**2 is zoo
    assert 1/zoo is S.Zero

    assert Mul.flatten([S(-1), oo, S(0)]) == ([S.NaN], [], None)


def test_issue_4122():
    x = Symbol('x', nonpositive=True)
    assert (oo + x).is_Add
    x = Symbol('x', finite=True)
    assert (oo + x).is_Add  # x could be imaginary
    x = Symbol('x', nonnegative=True)
    assert oo + x == oo
    x = Symbol('x', finite=True, real=True)
    assert oo + x == oo

    # similarly for negative infinity
    x = Symbol('x', nonnegative=True)
    assert (-oo + x).is_Add
    x = Symbol('x', finite=True)
    assert (-oo + x).is_Add
    x = Symbol('x', nonpositive=True)
    assert -oo + x == -oo
    x = Symbol('x', finite=True, real=True)
    assert -oo + x == -oo


def test_GoldenRatio_expand():
    assert GoldenRatio.expand(func=True) == S.Half + sqrt(5)/2


def test_TribonacciConstant_expand():
        assert TribonacciConstant.expand(func=True) == \
          (1 + cbrt(19 - 3*sqrt(33)) + cbrt(19 + 3*sqrt(33))) / 3


def test_as_content_primitive():
    assert S.Zero.as_content_primitive() == (1, 0)
    assert S.Half.as_content_primitive() == (S.Half, 1)
    assert (-S.Half).as_content_primitive() == (S.Half, -1)
    assert S(3).as_content_primitive() == (3, 1)
    assert S(3.1).as_content_primitive() == (1, 3.1)


def test_hashing_sympy_integers():
    # Test for issue 5072
    assert set([Integer(3)]) == set([int(3)])
    assert hash(Integer(4)) == hash(int(4))


def test_issue_4172():
    assert int((E**100).round()) == \
        26881171418161354484126255515800135873611119
    assert int((pi**100).round()) == \
        51878483143196131920862615246303013562686760680406
    assert int((Rational(1)/EulerGamma**100).round()) == \
        734833795660954410469466


@XFAIL
def test_mpmath_issues():
    from mpmath.libmp.libmpf import _normalize
    import mpmath.libmp as mlib
    rnd = mlib.round_nearest
    mpf = (0, long(0), -123, -1, 53, rnd)  # nan
    assert _normalize(mpf, 53) != (0, long(0), 0, 0)
    mpf = (0, long(0), -456, -2, 53, rnd)  # +inf
    assert _normalize(mpf, 53) != (0, long(0), 0, 0)
    mpf = (1, long(0), -789, -3, 53, rnd)  # -inf
    assert _normalize(mpf, 53) != (0, long(0), 0, 0)

    from mpmath.libmp.libmpf import fnan
    assert mlib.mpf_eq(fnan, fnan)


def test_Catalan_EulerGamma_prec():
    n = GoldenRatio
    f = Float(n.n(), 5)
    assert f._mpf_ == (0, long(212079), -17, 18)
    assert f._prec == 20
    assert n._as_mpf_val(20) == f._mpf_

    n = EulerGamma
    f = Float(n.n(), 5)
    assert f._mpf_ == (0, long(302627), -19, 19)
    assert f._prec == 20
    assert n._as_mpf_val(20) == f._mpf_


def test_Float_eq():
    assert Float(.12, 3) != Float(.12, 4)
    assert Float(.12, 3) == .12
    assert 0.12 == Float(.12, 3)
    assert Float('.12', 22) != .12


def test_int_NumberSymbols():
    assert [int(i) for i in [pi, EulerGamma, E, GoldenRatio, Catalan]] == \
        [3, 0, 2, 1, 0]


def test_issue_6640():
    from mpmath.libmp.libmpf import finf, fninf
    # fnan is not included because Float no longer returns fnan,
    # but otherwise, the same sort of test could apply
    assert Float(finf).is_zero is False
    assert Float(fninf).is_zero is False
    assert bool(Float(0)) is False


def test_issue_6349():
    assert Float('23.e3', '')._prec == 10
    assert Float('23e3', '')._prec == 20
    assert Float('23000', '')._prec == 20
    assert Float('-23000', '')._prec == 20

def test_mpf_norm():
    assert mpf_norm((1, 0, 1, 0), 10) == mpf('0')._mpf_
    assert Float._new((1, 0, 1, 0), 10)._mpf_ == mpf('0')._mpf_

def test_latex():
    assert latex(pi) == r"\pi"
    assert latex(E) == r"e"
    assert latex(GoldenRatio) == r"\phi"
    assert latex(TribonacciConstant) == r"\mathrm{TribonacciConstant}"
    assert latex(EulerGamma) == r"\gamma"
    assert latex(oo) == r"\infty"
    assert latex(-oo) == r"-\infty"
    assert latex(zoo) == r"\tilde{\infty}"
    assert latex(nan) == r"\mathrm{NaN}"
    assert latex(I) == r"i"


def test_issue_7742():
    assert -oo % 1 == nan


def test_simplify_AlgebraicNumber():
    A = AlgebraicNumber
    e = 3**(S(1)/6)*(3 + (135 + 78*sqrt(3))**(S(2)/3))/(45 + 26*sqrt(3))**(S(1)/3)
    assert simplify(A(e)) == A(12)  # wester test_C20

    e = (41 + 29*sqrt(2))**(S(1)/5)
    assert simplify(A(e)) == A(1 + sqrt(2))  # wester test_C21

    e = (3 + 4*I)**(Rational(3, 2))
    assert simplify(A(e)) == A(2 + 11*I)  # issue 4401


def test_Float_idempotence():
    x = Float('1.23', '')
    y = Float(x)
    z = Float(x, 15)
    assert same_and_same_prec(y, x)
    assert not same_and_same_prec(z, x)
    x = Float(10**20)
    y = Float(x)
    z = Float(x, 15)
    assert same_and_same_prec(y, x)
    assert not same_and_same_prec(z, x)


def test_comp():
    # sqrt(2) = 1.414213 5623730950...
    a = sqrt(2).n(7)
    assert comp(a, 1.41421346) is False
    assert comp(a, 1.41421347)
    assert comp(a, 1.41421366)
    assert comp(a, 1.41421367) is False
    assert comp(sqrt(2).n(2), '1.4')
    assert comp(sqrt(2).n(2), Float(1.4, 2), '')
    raises(ValueError, lambda: comp(sqrt(2).n(2), 1.4, ''))
    assert comp(sqrt(2).n(2), Float(1.4, 3), '') is False


def test_issue_9491():
    assert oo**zoo == nan


def test_issue_10063():
    assert 2**Float(3) == Float(8)


def test_issue_10020():
    assert oo**I is S.NaN
    assert oo**(1 + I) is S.ComplexInfinity
    assert oo**(-1 + I) is S.Zero
    assert (-oo)**I is S.NaN
    assert (-oo)**(-1 + I) is S.Zero
    assert oo**t == Pow(oo, t, evaluate=False)
    assert (-oo)**t == Pow(-oo, t, evaluate=False)


def test_invert_numbers():
    assert S(2).invert(5) == 3
    assert S(2).invert(S(5)/2) == S.Half
    assert S(2).invert(5.) == 3
    assert S(2).invert(S(5)) == 3
    assert S(2.).invert(5) == 3
    assert S(sqrt(2)).invert(5) == 1/sqrt(2)
    assert S(sqrt(2)).invert(sqrt(3)) == 1/sqrt(2)


def test_mod_inverse():
    assert mod_inverse(3, 11) == 4
    assert mod_inverse(5, 11) == 9
    assert mod_inverse(21124921, 521512) == 7713
    assert mod_inverse(124215421, 5125) == 2981
    assert mod_inverse(214, 12515) == 1579
    assert mod_inverse(5823991, 3299) == 1442
    assert mod_inverse(123, 44) == 39
    assert mod_inverse(2, 5) == 3
    assert mod_inverse(-2, 5) == 2
    assert mod_inverse(2, -5) == -2
    assert mod_inverse(-2, -5) == -3
    assert mod_inverse(-3, -7) == -5
    x = Symbol('x')
    assert S(2).invert(x) == S.Half
    raises(TypeError, lambda: mod_inverse(2, x))
    raises(ValueError, lambda: mod_inverse(2, S.Half))
    raises(ValueError, lambda: mod_inverse(2, cos(1)**2 + sin(1)**2))


def test_golden_ratio_rewrite_as_sqrt():
    assert GoldenRatio.rewrite(sqrt) == S.Half + sqrt(5)*S.Half


def test_tribonacci_constant_rewrite_as_sqrt():
    assert TribonacciConstant.rewrite(sqrt) == \
      (1 + cbrt(19 - 3*sqrt(33)) + cbrt(19 + 3*sqrt(33))) / 3


def test_comparisons_with_unknown_type():
    class Foo(object):
        """
        Class that is unaware of Basic, and relies on both classes returning
        the NotImplemented singleton for equivalence to evaluate to False.

        """

    ni, nf, nr = Integer(3), Float(1.0), Rational(1, 3)
    foo = Foo()

    for n in ni, nf, nr, oo, -oo, zoo, nan:
        assert n != foo
        assert foo != n
        assert not n == foo
        assert not foo == n
        raises(TypeError, lambda: n < foo)
        raises(TypeError, lambda: foo > n)
        raises(TypeError, lambda: n > foo)
        raises(TypeError, lambda: foo < n)
        raises(TypeError, lambda: n <= foo)
        raises(TypeError, lambda: foo >= n)
        raises(TypeError, lambda: n >= foo)
        raises(TypeError, lambda: foo <= n)

    class Bar(object):
        """
        Class that considers itself equal to any instance of Number except
        infinities and nans, and relies on sympy types returning the
        NotImplemented singleton for symmetric equality relations.

        """
        def __eq__(self, other):
            if other in (oo, -oo, zoo, nan):
                return False
            if isinstance(other, Number):
                return True
            return NotImplemented

        def __ne__(self, other):
            return not self == other

    bar = Bar()

    for n in ni, nf, nr:
        assert n == bar
        assert bar == n
        assert not n != bar
        assert not bar != n

    for n in oo, -oo, zoo, nan:
        assert n != bar
        assert bar != n
        assert not n == bar
        assert not bar == n

    for n in ni, nf, nr, oo, -oo, zoo, nan:
        raises(TypeError, lambda: n < bar)
        raises(TypeError, lambda: bar > n)
        raises(TypeError, lambda: n > bar)
        raises(TypeError, lambda: bar < n)
        raises(TypeError, lambda: n <= bar)
        raises(TypeError, lambda: bar >= n)
        raises(TypeError, lambda: n >= bar)
        raises(TypeError, lambda: bar <= n)

def test_NumberSymbol_comparison():
    rpi = Rational('905502432259640373/288230376151711744')
    fpi = Float(float(pi))

    assert (rpi == pi) == (pi == rpi)
    assert (rpi != pi) == (pi != rpi)
    assert (rpi < pi) == (pi > rpi)
    assert (rpi <= pi) == (pi >= rpi)
    assert (rpi > pi) == (pi < rpi)
    assert (rpi >= pi) == (pi <= rpi)

    assert (fpi == pi) == (pi == fpi)
    assert (fpi != pi) == (pi != fpi)
    assert (fpi < pi) == (pi > fpi)
    assert (fpi <= pi) == (pi >= fpi)
    assert (fpi > pi) == (pi < fpi)
    assert (fpi >= pi) == (pi <= fpi)

def test_Integer_precision():
    # Make sure Integer inputs for keyword args work
    assert Float('1.0', dps=Integer(15))._prec == 53
    assert Float('1.0', precision=Integer(15))._prec == 15
    assert type(Float('1.0', precision=Integer(15))._prec) == int
    assert sympify(srepr(Float('1.0', precision=15))) == Float('1.0', precision=15)

def test_numpy_to_float():
    from sympy.utilities.pytest import skip
    from sympy.external import import_module
    np = import_module('numpy')
    if not np:
        skip('numpy not installed. Abort numpy tests.')

    def check_prec_and_relerr(npval, ratval):
        prec = np.finfo(npval).nmant + 1
        x = Float(npval)
        assert x._prec == prec
        y = Float(ratval, precision=prec)
        assert abs((x - y)/y) < 2**(-(prec + 1))

    check_prec_and_relerr(np.float16(2/3), S(2)/3)
    check_prec_and_relerr(np.float32(2/3), S(2)/3)
    check_prec_and_relerr(np.float64(2/3), S(2)/3)
    # extended precision, on some arch/compilers:
    x = np.longdouble(2)/3
    check_prec_and_relerr(x, S(2)/3)
    y = Float(x, precision=10)
    assert same_and_same_prec(y, Float(S(2)/3, precision=10))

    raises(TypeError, lambda: Float(np.complex64(1+2j)))
    raises(TypeError, lambda: Float(np.complex128(1+2j)))<|MERGE_RESOLUTION|>--- conflicted
+++ resolved
@@ -8,18 +8,12 @@
 from sympy.core.compatibility import long
 from sympy.core.power import integer_nthroot, isqrt, integer_log
 from sympy.core.logic import fuzzy_not
-<<<<<<< HEAD
-from sympy.core.numbers import (igcd, ilcm, igcdex, seterr, _intcache,
+from sympy.core.numbers import (igcd, ilcm, igcdex, seterr,
     igcd2, igcd_lehmer, mpf_norm, comp, mod_inverse)
 from sympy.core.mod import Mod
 from sympy.polys.domains.groundtypes import PythonRational
 from sympy.utilities.decorator import conserve_mpmath_dps
 from sympy.utilities.iterables import permutations
-=======
-from sympy.core.numbers import (igcd, ilcm, igcdex, seterr,
-    mpf_norm, comp)
-from mpmath import mpf
->>>>>>> 37780644
 from sympy.utilities.pytest import XFAIL, raises
 
 from mpmath import mpf
