--- conflicted
+++ resolved
@@ -718,7 +718,6 @@
     assert str(Eq(x, -oo)) == 'Eq(x, -oo)'
 
 
-<<<<<<< HEAD
 def test_issues_13081_12583_12534():
     # 13081
     r = Rational('905502432259640373/288230376151711744')
@@ -768,8 +767,6 @@
         ] == []
 
 
-=======
->>>>>>> 3546ac7e
 def test_binary_symbols():
     ans = set([x])
     for f in Eq, Ne:
