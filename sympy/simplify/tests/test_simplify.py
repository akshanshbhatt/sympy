--- conflicted
+++ resolved
@@ -1914,7 +1914,6 @@
     assert e == Lt(lhs, rhs, evaluate=False)
     assert simplify(e)
 
-<<<<<<< HEAD
 def test_issue_9398():
     from sympy import Number, cancel
     assert cancel(1e-14) != 0
@@ -1943,7 +1942,6 @@
 
     assert simplify(f) != 0
     assert simplify(f*I) != 0
-=======
 
 def test_issue_9324_simplify():
     M = MatrixSymbol('M', 10, 10)
@@ -1955,5 +1953,4 @@
     M = MatrixSymbol('M', 10, 10)
     expr = powsimp(M, deep=True)
     assert expr == M
-    assert expr.args[0] == 'M'
->>>>>>> 3766b9ca
+    assert expr.args[0] == 'M'