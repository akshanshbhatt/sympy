--- conflicted
+++ resolved
@@ -1413,11 +1413,7 @@
     assert not GeneralizedBinomialQ(a*x**q, x)
 
 def test_GeneralizedTrinomialQ():
-<<<<<<< HEAD
     assert not GeneralizedTrinomialQ(7 + 2*x**6 + 3*x**12, x)
-=======
-    assert GeneralizedTrinomialQ(x**2 + x**3 + x**4, x)
->>>>>>> 33876a3c
     assert not GeneralizedTrinomialQ(a*x**q + c*x**(2*n-q), x)
 
 def test_SubstForFractionalPowerOfQuotientOfLinears():
